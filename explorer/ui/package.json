--- conflicted
+++ resolved
@@ -84,13 +84,9 @@
     ]
   },
   "devDependencies": {
-<<<<<<< HEAD
     "@types/validator": "^12.0.1",
-    "husky": "^2.7.0"
-=======
     "husky": "^2.7.0",
     "@types/react-helmet": "^5.0.15"
->>>>>>> 329e834f
   },
   "proxy": "http://localhost:8001/"
 }