--- conflicted
+++ resolved
@@ -34,14 +34,9 @@
 
 object GrpcCasperService {
 
-<<<<<<< HEAD
-  def apply[F[_]: Concurrent: TaskLike: Log: Metrics: MultiParentCasperRef: BlockStorage: ExecutionEngineService: DeployStorage: Validation: Fs2Compiler: EventsStream: ConcurrentEffect]()
-      : F[CasperGrpcMonix.CasperService] =
-=======
-  def apply[F[_]: Concurrent: TaskLike: Log: Metrics: MultiParentCasperRef: BlockStorage: ExecutionEngineService: DeployStorage: Validation: Fs2Compiler: DeployBuffer](
+  def apply[F[_]: Concurrent: TaskLike: Log: Metrics: MultiParentCasperRef: BlockStorage: ExecutionEngineService: DeployStorage: Validation: Fs2Compiler: DeployBuffer: EventsStream](
       isReadOnlyNode: Boolean
   ): F[CasperGrpcMonix.CasperService] =
->>>>>>> b3da98c5
     BlockAPI.establishMetrics[F] *> Sync[F].delay {
       val adaptToInvalidArgument: PartialFunction[Throwable, Throwable] = {
         case e => InvalidArgument(e.getMessage)
