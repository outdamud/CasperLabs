use std::collections::HashMap;

use grpc::RequestOptions;

use crate::support::test_support::{self, DEFAULT_BLOCK_TIME, STANDARD_PAYMENT_CONTRACT};
use contract_ffi::bytesrepr::ToBytes;
use contract_ffi::key::Key;
use contract_ffi::uref::URef;
use contract_ffi::value::account::{PublicKey, PurseId};
use contract_ffi::value::{Value, U512};
use engine_core::engine_state::CONV_RATE;
use engine_core::engine_state::MAX_PAYMENT;
use engine_core::engine_state::{EngineConfig, EngineState};
use engine_grpc_server::engine_server::ipc_grpc::ExecutionEngineService;
use engine_shared::motes::Motes;
use engine_shared::transform::Transform;
use engine_storage::global_state::in_memory::InMemoryGlobalState;

const INITIAL_GENESIS_AMOUNT: u64 = 100_000_000_000;

const TRANSFER_1_AMOUNT: u64 = (MAX_PAYMENT * 5) + 1000;
const TRANSFER_2_AMOUNT: u32 = 750;

const TRANSFER_2_AMOUNT_WITH_ADV: u64 = MAX_PAYMENT + TRANSFER_2_AMOUNT as u64;
const TRANSFER_TOO_MUCH: u64 = u64::max_value();

const GENESIS_ADDR: [u8; 32] = [6u8; 32];
const ACCOUNT_1_ADDR: [u8; 32] = [1u8; 32];
const ACCOUNT_2_ADDR: [u8; 32] = [2u8; 32];
const ACCOUNT_1_INITIAL_BALANCE: u64 = MAX_PAYMENT;

struct TestContext {
    mint_contract_uref: URef,
    locals: HashMap<PurseId, Key>,
}

impl TestContext {
    fn new(mint_contract_uref: URef) -> Self {
        TestContext {
            mint_contract_uref,
            locals: Default::default(),
        }
    }

    /// This method stores an association between a given purse_id and the
    /// the underlying balance uref associated with that purse id.  The balance
    /// uref is extracted from a given set of write transformations, using
    /// the local key generated by the mint contract's uref and the purse
    /// id.
    fn track(&mut self, transforms: &HashMap<Key, Transform>, purse_id: PurseId) {
        let local = {
            let purse_id_bytes = purse_id
                .value()
                .addr()
                .to_bytes()
                .expect("should serialize");
            Key::local(self.mint_contract_uref.addr(), &purse_id_bytes)
        };
        if let Some(Transform::Write(Value::Key(key @ Key::URef(_)))) = transforms.get(&local) {
            self.locals.insert(purse_id, key.normalize());
        }
    }

    fn lookup(&self, transforms: &HashMap<Key, Transform>, purse_id: PurseId) -> Option<Transform> {
        self.locals
            .get(&purse_id)
            .and_then(|local: &Key| transforms.get(local))
            .map(ToOwned::to_owned)
    }
}

#[ignore]
#[test]
fn should_transfer_to_account() {
    let initial_genesis_amount: U512 = U512::from(INITIAL_GENESIS_AMOUNT);
    let transfer_amount: U512 = U512::from(TRANSFER_1_AMOUNT);
    let genesis_account_key = Key::Account(GENESIS_ADDR);
    let account_key = Key::Account(ACCOUNT_1_ADDR);

    let engine_config = EngineConfig::new().set_use_payment_code(true);
    let global_state = InMemoryGlobalState::empty().unwrap();
    let engine_state = EngineState::new(global_state, engine_config);

    // Run genesis

    let (genesis_request, contracts) =
        test_support::create_genesis_request(GENESIS_ADDR, HashMap::new());

    let genesis_response = engine_state
        .run_genesis(RequestOptions::new(), genesis_request)
        .wait_drop_metadata()
        .unwrap();

    let genesis_hash = genesis_response.get_success().get_poststate_hash();

    let genesis_transforms =
        crate::support::test_support::get_genesis_transforms(&genesis_response);

    let mint_contract_uref =
        crate::support::test_support::get_mint_contract_uref(&genesis_transforms, &contracts)
            .expect("should get uref");

    let mut test_context = TestContext::new(mint_contract_uref);

    let genesis_account =
        crate::support::test_support::get_account(&genesis_transforms, &genesis_account_key)
            .expect("should get account");

    let genesis_account_purse_id = genesis_account.purse_id();

    test_context.track(&genesis_transforms, genesis_account_purse_id);

    // Check genesis account balance

    let genesis_balance_transform = test_context
        .lookup(&genesis_transforms, genesis_account_purse_id)
        .expect("should lookup");

    assert_eq!(
        genesis_balance_transform,
        Transform::Write(Value::UInt512(initial_genesis_amount))
    );

    // Exec transfer contract

    let exec_request = crate::support::test_support::create_exec_request(
        GENESIS_ADDR,
        STANDARD_PAYMENT_CONTRACT,
        (U512::from(MAX_PAYMENT),),
        "transfer_to_account_01.wasm",
        (ACCOUNT_1_ADDR,),
        genesis_hash,
        DEFAULT_BLOCK_TIME,
<<<<<<< HEAD
        1,
=======
        [1u8; 32],
        (ACCOUNT_1_ADDR,),
>>>>>>> 0f4aff5f
        vec![PublicKey::new(GENESIS_ADDR)],
    );

    let exec_response = engine_state
        .exec(RequestOptions::new(), exec_request)
        .wait_drop_metadata()
        .unwrap();

    let exec_transforms = &test_support::get_exec_transforms(&exec_response)[0];

    let account =
        test_support::get_account(&exec_transforms, &account_key).expect("should get account");

    let account_purse_id = account.purse_id();

    test_context.track(&exec_transforms, account_purse_id);

    // Check genesis account balance

    let genesis_balance_transform = test_context
        .lookup(&exec_transforms, genesis_account_purse_id)
        .expect("should lookup");

    let gas_cost = Motes::from_gas(test_support::get_exec_costs(&exec_response)[0], CONV_RATE)
        .expect("should convert");

    assert_eq!(
        genesis_balance_transform,
        Transform::Write(Value::UInt512(
            initial_genesis_amount - gas_cost.value() - transfer_amount
        ))
    );

    // Check account 1 balance

    let account_1_balance_transform = test_context
        .lookup(&exec_transforms, account_purse_id)
        .expect("should lookup");

    assert_eq!(
        account_1_balance_transform,
        Transform::Write(Value::UInt512(transfer_amount))
    );
}

#[ignore]
#[test]
fn should_transfer_from_account_to_account() {
    let initial_genesis_amount: U512 = U512::from(INITIAL_GENESIS_AMOUNT);
    let transfer_1_amount: U512 = U512::from(TRANSFER_1_AMOUNT);
    let transfer_2_amount: U512 = U512::from(TRANSFER_2_AMOUNT);
    let genesis_account_key = Key::Account(GENESIS_ADDR);
    let account_1_key = Key::Account(ACCOUNT_1_ADDR);
    let account_2_key = Key::Account(ACCOUNT_2_ADDR);

    let engine_config = EngineConfig::new().set_use_payment_code(true);
    let global_state = InMemoryGlobalState::empty().unwrap();
    let engine_state = EngineState::new(global_state, engine_config);

    // Run genesis

    let (genesis_request, contracts) =
        test_support::create_genesis_request(GENESIS_ADDR, HashMap::new());

    let genesis_response = engine_state
        .run_genesis(RequestOptions::new(), genesis_request)
        .wait_drop_metadata()
        .unwrap();

    let genesis_hash = genesis_response.get_success().get_poststate_hash();

    let genesis_transforms = test_support::get_genesis_transforms(&genesis_response);

    let mint_contract_uref = test_support::get_mint_contract_uref(&genesis_transforms, &contracts)
        .expect("should get uref");

    let mut test_context = TestContext::new(mint_contract_uref);

    let genesis_account = test_support::get_account(&genesis_transforms, &genesis_account_key)
        .expect("should get account");

    let genesis_account_purse_id = genesis_account.purse_id();

    test_context.track(&genesis_transforms, genesis_account_purse_id);

    // Exec transfer 1 contract

    let exec_request = test_support::create_exec_request(
        GENESIS_ADDR,
        STANDARD_PAYMENT_CONTRACT,
        (U512::from(MAX_PAYMENT),),
        "transfer_to_account_01.wasm",
        (ACCOUNT_1_ADDR,),
        genesis_hash,
        DEFAULT_BLOCK_TIME,
<<<<<<< HEAD
        1,
=======
        [1u8; 32],
        (ACCOUNT_1_ADDR,),
>>>>>>> 0f4aff5f
        vec![PublicKey::new(GENESIS_ADDR)],
    );

    let exec_1_response = engine_state
        .exec(RequestOptions::new(), exec_request)
        .wait_drop_metadata()
        .unwrap();

    let exec_1_transforms = &test_support::get_exec_transforms(&exec_1_response)[0];

    let account_1 =
        test_support::get_account(&exec_1_transforms, &account_1_key).expect("should get account");

    let account_1_purse_id = account_1.purse_id();

    test_context.track(&exec_1_transforms, account_1_purse_id);

    // Check genesis account balance

    let genesis_balance_transform = test_context
        .lookup(&exec_1_transforms, genesis_account_purse_id)
        .expect("should lookup");

    let gas_cost = Motes::from_gas(test_support::get_exec_costs(&exec_1_response)[0], CONV_RATE)
        .expect("should convert");

    assert_eq!(
        genesis_balance_transform,
        Transform::Write(Value::UInt512(
            initial_genesis_amount - gas_cost.value() - transfer_1_amount
        ))
    );

    // Check account 1 balance

    let account_1_balance_transform = test_context
        .lookup(&exec_1_transforms, account_1_purse_id)
        .expect("should lookup");

    assert_eq!(
        account_1_balance_transform,
        Transform::Write(Value::UInt512(transfer_1_amount))
    );

    // Commit transfer contract

    let commit_request = test_support::create_commit_request(genesis_hash, &exec_1_transforms);

    let commit_response = engine_state
        .commit(RequestOptions::new(), commit_request)
        .wait_drop_metadata()
        .unwrap();

    assert!(
        commit_response.has_success(),
        "Commit wasn't successful: {:?}",
        commit_response
    );

    let commit_hash = commit_response.get_success().get_poststate_hash();

    // Exec transfer 2 contract

    let exec_request = test_support::create_exec_request(
        ACCOUNT_1_ADDR,
        STANDARD_PAYMENT_CONTRACT,
        (U512::from(MAX_PAYMENT),),
        "transfer_to_account_02.wasm",
        (U512::from(TRANSFER_2_AMOUNT),),
        commit_hash,
        DEFAULT_BLOCK_TIME,
<<<<<<< HEAD
        1,
=======
        [2u8; 32],
        (),
>>>>>>> 0f4aff5f
        vec![PublicKey::new(ACCOUNT_1_ADDR)],
    );

    let exec_2_response = engine_state
        .exec(RequestOptions::new(), exec_request)
        .wait_drop_metadata()
        .unwrap();

    let exec_2_transforms = &test_support::get_exec_transforms(&exec_2_response)[0];

    let account_2 =
        test_support::get_account(&exec_2_transforms, &account_2_key).expect("should get account");

    let account_2_purse_id = account_2.purse_id();

    test_context.track(&exec_2_transforms, account_2_purse_id);

    // Check account 1 balance

    let account_1_balance_transform = test_context
        .lookup(&exec_2_transforms, account_1_purse_id)
        .expect("should lookup");

    let gas_cost = Motes::from_gas(test_support::get_exec_costs(&exec_2_response)[0], CONV_RATE)
        .expect("should convert");

    assert_eq!(
        account_1_balance_transform,
        Transform::Write(Value::UInt512(
            transfer_1_amount - gas_cost.value() - transfer_2_amount
        ))
    );

    let account_2_balance_transform = test_context
        .lookup(&exec_2_transforms, account_2_purse_id)
        .expect("should lookup");

    assert_eq!(
        account_2_balance_transform,
        Transform::Write(Value::UInt512(transfer_2_amount))
    );
}

#[ignore]
#[test]
fn should_transfer_to_existing_account() {
    let initial_genesis_amount: U512 = U512::from(INITIAL_GENESIS_AMOUNT);
    let transfer_1_amount: U512 = U512::from(TRANSFER_1_AMOUNT);
    let transfer_2_amount: U512 = U512::from(TRANSFER_2_AMOUNT);
    let genesis_account_key = Key::Account(GENESIS_ADDR);
    let account_1_key = Key::Account(ACCOUNT_1_ADDR);
    let account_2_key = Key::Account(ACCOUNT_2_ADDR);

    let engine_config = EngineConfig::new().set_use_payment_code(true);
    let global_state = InMemoryGlobalState::empty().unwrap();
    let engine_state = EngineState::new(global_state, engine_config);

    // Run genesis

    let (genesis_request, contracts) =
        test_support::create_genesis_request(GENESIS_ADDR, HashMap::new());

    let genesis_response = engine_state
        .run_genesis(RequestOptions::new(), genesis_request)
        .wait_drop_metadata()
        .unwrap();

    let genesis_hash = genesis_response.get_success().get_poststate_hash();

    let genesis_transforms = test_support::get_genesis_transforms(&genesis_response);

    let mint_contract_uref = test_support::get_mint_contract_uref(&genesis_transforms, &contracts)
        .expect("should get uref");

    let mut test_context = TestContext::new(mint_contract_uref);

    let genesis_account = test_support::get_account(&genesis_transforms, &genesis_account_key)
        .expect("should get account");

    let genesis_account_purse_id = genesis_account.purse_id();

    test_context.track(&genesis_transforms, genesis_account_purse_id);

    // Check genesis account balance

    let genesis_balance_transform = test_context
        .lookup(&genesis_transforms, genesis_account_purse_id)
        .expect("should lookup");

    assert_eq!(
        genesis_balance_transform,
        Transform::Write(Value::UInt512(initial_genesis_amount))
    );

    // Exec transfer contract

    let exec_request = test_support::create_exec_request(
        GENESIS_ADDR,
        STANDARD_PAYMENT_CONTRACT,
        (U512::from(MAX_PAYMENT),),
        "transfer_to_account_01.wasm",
        (ACCOUNT_1_ADDR,),
        genesis_hash,
        DEFAULT_BLOCK_TIME,
<<<<<<< HEAD
        1,
=======
        [1u8; 32],
        (ACCOUNT_1_ADDR,),
>>>>>>> 0f4aff5f
        vec![PublicKey::new(GENESIS_ADDR)],
    );

    let exec_response = engine_state
        .exec(RequestOptions::new(), exec_request)
        .wait_drop_metadata()
        .unwrap();

    let exec_1_transforms = &test_support::get_exec_transforms(&exec_response)[0];

    let account_1 =
        test_support::get_account(&exec_1_transforms, &account_1_key).expect("should get account");

    let account_1_purse_id = account_1.purse_id();

    test_context.track(&exec_1_transforms, account_1_purse_id);

    // Check genesis account balance

    let genesis_balance_transform = test_context
        .lookup(&exec_1_transforms, genesis_account_purse_id)
        .expect("should lookup");

    let gas_cost = Motes::from_gas(test_support::get_exec_costs(&exec_response)[0], CONV_RATE)
        .expect("should convert");

    assert_eq!(
        genesis_balance_transform,
        Transform::Write(Value::UInt512(
            initial_genesis_amount - gas_cost.value() - transfer_1_amount
        ))
    );

    // Check account 1 balance

    let account_1_balance_transform = test_context
        .lookup(&exec_1_transforms, account_1_purse_id)
        .expect("should lookup");

    assert_eq!(
        account_1_balance_transform,
        Transform::Write(Value::UInt512(transfer_1_amount))
    );

    // Commit transfer contract

    let commit_request = test_support::create_commit_request(genesis_hash, &exec_1_transforms);

    let commit_response = engine_state
        .commit(RequestOptions::new(), commit_request)
        .wait_drop_metadata()
        .unwrap();

    assert!(
        commit_response.has_success(),
        "Commit wasn't successful: {:?}",
        commit_response
    );

    let commit_hash = commit_response.get_success().get_poststate_hash();

    // Exec transfer contract

    let exec_request = test_support::create_exec_request(
        ACCOUNT_1_ADDR,
        STANDARD_PAYMENT_CONTRACT,
        (U512::from(MAX_PAYMENT),),
        "transfer_to_account_02.wasm",
        (U512::from(TRANSFER_2_AMOUNT),),
        commit_hash,
        DEFAULT_BLOCK_TIME,
<<<<<<< HEAD
        1,
=======
        [2u8; 32],
        (),
>>>>>>> 0f4aff5f
        vec![PublicKey::new(ACCOUNT_1_ADDR)],
    );

    let exec_response = engine_state
        .exec(RequestOptions::new(), exec_request)
        .wait_drop_metadata()
        .unwrap();

    let exec_2_transforms = &test_support::get_exec_transforms(&exec_response)[0];

    let account_2 =
        test_support::get_account(&exec_2_transforms, &account_2_key).expect("should get account");

    let account_2_purse_id = account_2.purse_id();

    test_context.track(&exec_2_transforms, account_2_purse_id);

    // Check account 1 balance

    let account_1_balance_transform = test_context
        .lookup(&exec_2_transforms, account_1_purse_id)
        .expect("should lookup");

    let gas_cost = Motes::from_gas(test_support::get_exec_costs(&exec_response)[0], CONV_RATE)
        .expect("should convert");

    assert_eq!(
        account_1_balance_transform,
        Transform::Write(Value::UInt512(
            transfer_1_amount - gas_cost.value() - transfer_2_amount
        ))
    );

    // Check account 2 balance

    let account_2_balance_transform = test_context
        .lookup(&exec_2_transforms, account_2_purse_id)
        .expect("should lookup");

    assert_eq!(
        account_2_balance_transform,
        Transform::Write(Value::UInt512(transfer_2_amount))
    );
}

#[ignore]
#[test]
fn should_fail_when_insufficient_funds() {
    let engine_config = EngineConfig::new().set_use_payment_code(true);
    let global_state = InMemoryGlobalState::empty().unwrap();
    let engine_state = EngineState::new(global_state, engine_config);

    // Run genesis

    let (genesis_request, _) =
        crate::support::test_support::create_genesis_request(GENESIS_ADDR, HashMap::new());

    let genesis_response = engine_state
        .run_genesis(RequestOptions::new(), genesis_request)
        .wait_drop_metadata()
        .unwrap();

    let genesis_hash = genesis_response.get_success().get_poststate_hash();

    // Exec transfer contract

    let exec_request = crate::support::test_support::create_exec_request(
        GENESIS_ADDR,
        STANDARD_PAYMENT_CONTRACT,
        (U512::from(MAX_PAYMENT),),
        "transfer_to_account_01.wasm",
        (ACCOUNT_1_ADDR,),
        genesis_hash,
        DEFAULT_BLOCK_TIME,
<<<<<<< HEAD
        1,
=======
        [1u8; 32],
        (ACCOUNT_1_ADDR,),
>>>>>>> 0f4aff5f
        vec![PublicKey::new(GENESIS_ADDR)],
    );

    let exec_response = engine_state
        .exec(RequestOptions::new(), exec_request)
        .wait_drop_metadata()
        .unwrap();

    let exec_1_transforms = &test_support::get_exec_transforms(&exec_response)[0];

    // Commit transfer contract

    let commit_request =
        crate::support::test_support::create_commit_request(genesis_hash, &exec_1_transforms);

    let commit_response = engine_state
        .commit(RequestOptions::new(), commit_request)
        .wait_drop_metadata()
        .unwrap();

    assert!(
        commit_response.has_success(),
        "Commit wasn't successful: {:?}",
        commit_response
    );

    let commit_hash = commit_response.get_success().get_poststate_hash();

    // Exec transfer contract

    let exec_request = crate::support::test_support::create_exec_request(
        ACCOUNT_1_ADDR,
        STANDARD_PAYMENT_CONTRACT,
        (U512::from(MAX_PAYMENT),),
        "transfer_to_account_02.wasm",
        (U512::from(TRANSFER_2_AMOUNT_WITH_ADV),),
        commit_hash,
        DEFAULT_BLOCK_TIME,
<<<<<<< HEAD
        1,
=======
        [2u8; 32],
        (),
>>>>>>> 0f4aff5f
        vec![PublicKey::new(ACCOUNT_1_ADDR)],
    );

    let exec_response = engine_state
        .exec(RequestOptions::new(), exec_request)
        .wait_drop_metadata()
        .unwrap();

    let exec_2_transforms = &test_support::get_exec_transforms(&exec_response)[0];

    // Commit transfer contract

    let commit_request =
        crate::support::test_support::create_commit_request(commit_hash, &exec_2_transforms);

    let commit_response = engine_state
        .commit(RequestOptions::new(), commit_request)
        .wait_drop_metadata()
        .unwrap();

    let commit_hash = commit_response.get_success().get_poststate_hash();

    // Exec transfer contract

    let exec_request = crate::support::test_support::create_exec_request(
        ACCOUNT_1_ADDR,
        STANDARD_PAYMENT_CONTRACT,
        (U512::from(MAX_PAYMENT),),
        "transfer_to_account_02.wasm",
        (U512::from(TRANSFER_TOO_MUCH),),
        commit_hash,
        DEFAULT_BLOCK_TIME,
<<<<<<< HEAD
        2,
=======
        [3u8; 32],
        (),
>>>>>>> 0f4aff5f
        vec![PublicKey::new(ACCOUNT_1_ADDR)],
    );

    let exec_response = engine_state
        .exec(RequestOptions::new(), exec_request)
        .wait_drop_metadata()
        .unwrap();

    assert_eq!(
        "Trap(Trap { kind: Unreachable })",
        exec_response
            .get_success()
            .get_deploy_results()
            .get(0)
            .unwrap()
            .get_execution_result()
            .get_error()
            .get_exec_error()
            .get_message()
    )
}

#[ignore]
#[test]
fn should_transfer_total_amount() {
    let mut builder = test_support::WasmTestBuilder::default();

    builder
        .run_genesis(GENESIS_ADDR, HashMap::new())
        .exec_with_args(
            GENESIS_ADDR,
            STANDARD_PAYMENT_CONTRACT,
            (U512::from(MAX_PAYMENT),),
            "transfer_purse_to_account.wasm",
            (ACCOUNT_1_ADDR, U512::from(ACCOUNT_1_INITIAL_BALANCE)),
            DEFAULT_BLOCK_TIME,
<<<<<<< HEAD
            1,
=======
            [1u8; 32],
            (ACCOUNT_1_ADDR,),
>>>>>>> 0f4aff5f
        )
        .expect_success()
        .commit()
        .exec_with_args(
            ACCOUNT_1_ADDR,
            STANDARD_PAYMENT_CONTRACT,
            (U512::from(MAX_PAYMENT),),
            // New account transfers exactly N motes to new account (total amount)
            "transfer_purse_to_account.wasm",
            (ACCOUNT_2_ADDR, U512::from(ACCOUNT_1_INITIAL_BALANCE)),
            DEFAULT_BLOCK_TIME,
<<<<<<< HEAD
            1,
=======
            [2u8; 32],
            (ACCOUNT_2_ADDR,),
>>>>>>> 0f4aff5f
        )
        .commit()
        .expect_success()
        .finish();
}<|MERGE_RESOLUTION|>--- conflicted
+++ resolved
@@ -131,12 +131,7 @@
         (ACCOUNT_1_ADDR,),
         genesis_hash,
         DEFAULT_BLOCK_TIME,
-<<<<<<< HEAD
-        1,
-=======
         [1u8; 32],
-        (ACCOUNT_1_ADDR,),
->>>>>>> 0f4aff5f
         vec![PublicKey::new(GENESIS_ADDR)],
     );
 
@@ -232,12 +227,7 @@
         (ACCOUNT_1_ADDR,),
         genesis_hash,
         DEFAULT_BLOCK_TIME,
-<<<<<<< HEAD
-        1,
-=======
         [1u8; 32],
-        (ACCOUNT_1_ADDR,),
->>>>>>> 0f4aff5f
         vec![PublicKey::new(GENESIS_ADDR)],
     );
 
@@ -309,12 +299,7 @@
         (U512::from(TRANSFER_2_AMOUNT),),
         commit_hash,
         DEFAULT_BLOCK_TIME,
-<<<<<<< HEAD
-        1,
-=======
         [2u8; 32],
-        (),
->>>>>>> 0f4aff5f
         vec![PublicKey::new(ACCOUNT_1_ADDR)],
     );
 
@@ -419,12 +404,7 @@
         (ACCOUNT_1_ADDR,),
         genesis_hash,
         DEFAULT_BLOCK_TIME,
-<<<<<<< HEAD
-        1,
-=======
         [1u8; 32],
-        (ACCOUNT_1_ADDR,),
->>>>>>> 0f4aff5f
         vec![PublicKey::new(GENESIS_ADDR)],
     );
 
@@ -496,12 +476,7 @@
         (U512::from(TRANSFER_2_AMOUNT),),
         commit_hash,
         DEFAULT_BLOCK_TIME,
-<<<<<<< HEAD
-        1,
-=======
         [2u8; 32],
-        (),
->>>>>>> 0f4aff5f
         vec![PublicKey::new(ACCOUNT_1_ADDR)],
     );
 
@@ -576,12 +551,7 @@
         (ACCOUNT_1_ADDR,),
         genesis_hash,
         DEFAULT_BLOCK_TIME,
-<<<<<<< HEAD
-        1,
-=======
         [1u8; 32],
-        (ACCOUNT_1_ADDR,),
->>>>>>> 0f4aff5f
         vec![PublicKey::new(GENESIS_ADDR)],
     );
 
@@ -620,12 +590,7 @@
         (U512::from(TRANSFER_2_AMOUNT_WITH_ADV),),
         commit_hash,
         DEFAULT_BLOCK_TIME,
-<<<<<<< HEAD
-        1,
-=======
         [2u8; 32],
-        (),
->>>>>>> 0f4aff5f
         vec![PublicKey::new(ACCOUNT_1_ADDR)],
     );
 
@@ -658,12 +623,7 @@
         (U512::from(TRANSFER_TOO_MUCH),),
         commit_hash,
         DEFAULT_BLOCK_TIME,
-<<<<<<< HEAD
-        2,
-=======
         [3u8; 32],
-        (),
->>>>>>> 0f4aff5f
         vec![PublicKey::new(ACCOUNT_1_ADDR)],
     );
 
@@ -700,12 +660,7 @@
             "transfer_purse_to_account.wasm",
             (ACCOUNT_1_ADDR, U512::from(ACCOUNT_1_INITIAL_BALANCE)),
             DEFAULT_BLOCK_TIME,
-<<<<<<< HEAD
-            1,
-=======
             [1u8; 32],
-            (ACCOUNT_1_ADDR,),
->>>>>>> 0f4aff5f
         )
         .expect_success()
         .commit()
@@ -717,12 +672,7 @@
             "transfer_purse_to_account.wasm",
             (ACCOUNT_2_ADDR, U512::from(ACCOUNT_1_INITIAL_BALANCE)),
             DEFAULT_BLOCK_TIME,
-<<<<<<< HEAD
-            1,
-=======
             [2u8; 32],
-            (ACCOUNT_2_ADDR,),
->>>>>>> 0f4aff5f
         )
         .commit()
         .expect_success()
