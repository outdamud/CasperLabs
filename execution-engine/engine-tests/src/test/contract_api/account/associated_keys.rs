--- conflicted
+++ resolved
@@ -28,12 +28,7 @@
             "transfer_purse_to_account.wasm",
             (ACCOUNT_1_ADDR, U512::from(ACCOUNT_1_INITIAL_BALANCE)),
             DEFAULT_BLOCK_TIME,
-<<<<<<< HEAD
-            1,
-=======
             [1u8; 32],
-            (ACCOUNT_1_ADDR,),
->>>>>>> 0f4aff5f
         )
         .expect_success()
         .commit()
@@ -44,12 +39,7 @@
             "add_update_associated_key.wasm",
             (GENESIS_ADDR,),
             DEFAULT_BLOCK_TIME,
-<<<<<<< HEAD
-            1,
-=======
             [2u8; 32],
-            (GENESIS_ADDR,),
->>>>>>> 0f4aff5f
         )
         .expect_success()
         .commit();
@@ -79,12 +69,7 @@
             "remove_associated_key.wasm",
             (GENESIS_ADDR,),
             DEFAULT_BLOCK_TIME,
-<<<<<<< HEAD
-            2,
-=======
             [3u8; 32],
-            (GENESIS_ADDR,),
->>>>>>> 0f4aff5f
         )
         .expect_success()
         .commit();
