mod args;
mod externals;

use std::{
    cmp,
    collections::{BTreeMap, HashMap, HashSet},
    convert::TryFrom,
    iter::IntoIterator,
};

use itertools::Itertools;
use parity_wasm::elements::Module;
use wasmi::{ImportsBuilder, MemoryRef, ModuleInstance, ModuleRef, Trap, TrapKind};

use contract_ffi::{
    args_parser::ArgsParser,
    bytesrepr::{deserialize, ToBytes},
    contract_api::{
        system::{TransferResult, TransferredTo},
        Error as ApiError,
    },
    key::Key,
    system_contracts::{self, mint, SystemContract},
    uref::{AccessRights, URef},
    value::{
        account::{ActionType, PublicKey, PurseId, Weight, PUBLIC_KEY_SIZE},
        Account, ProtocolVersion, Value, U512,
    },
};
use engine_shared::gas::Gas;
use engine_storage::global_state::StateReader;

use super::{Error, MINT_NAME, POS_NAME};
use crate::{
    engine_state::system_contract_cache::SystemContractCache,
    resolvers::{create_module_resolver, memory_resolver::MemoryResolver},
    runtime_context::RuntimeContext,
    Address,
};

pub struct Runtime<'a, R> {
    system_contract_cache: SystemContractCache,
    memory: MemoryRef,
    module: Module,
    result: Vec<u8>,
    host_buf: Option<Vec<u8>>,
    context: RuntimeContext<'a, R>,
}

/// Rename function called `name` in the `module` to `call`.
/// wasmi's entrypoint for a contracts is a function called `call`,
/// so we have to rename function before storing it in the GlobalState.
pub fn rename_export_to_call(module: &mut Module, name: String) {
    let main_export = module
        .export_section_mut()
        .unwrap()
        .entries_mut()
        .iter_mut()
        .find(|e| e.field() == name)
        .unwrap()
        .field_mut();
    main_export.clear();
    main_export.push_str("call");
}

pub fn instance_and_memory(
    parity_module: Module,
    protocol_version: ProtocolVersion,
) -> Result<(ModuleRef, MemoryRef), Error> {
    let module = wasmi::Module::from_parity_wasm_module(parity_module)?;
    let resolver = create_module_resolver(protocol_version)?;
    let mut imports = ImportsBuilder::new();
    imports.push_resolver("env", &resolver);
    let instance = ModuleInstance::new(&module, &imports)?.assert_no_start();

    let memory = resolver.memory_ref()?;
    Ok((instance, memory))
}

/// Turns `key` into a `([u8; 32], AccessRights)` tuple.
/// Returns None if `key` is not `Key::URef` as it wouldn't have `AccessRights`
/// associated with it. Helper function for creating `named_keys` associating
/// addresses and corresponding `AccessRights`.
pub fn key_to_tuple(key: Key) -> Option<([u8; 32], Option<AccessRights>)> {
    match key {
        Key::URef(uref) => Some((uref.addr(), uref.access_rights())),
        Key::Account(_) => None,
        Key::Hash(_) => None,
        Key::Local { .. } => None,
    }
}

/// Groups a collection of urefs by their addresses and accumulates access
/// rights per key
pub fn extract_access_rights_from_urefs<I: IntoIterator<Item = URef>>(
    input: I,
) -> HashMap<Address, HashSet<AccessRights>> {
    input
        .into_iter()
        .map(|uref: URef| (uref.addr(), uref.access_rights()))
        .group_by(|(key, _)| *key)
        .into_iter()
        .map(|(key, group)| {
            (
                key,
                group
                    .filter_map(|(_, x)| x)
                    .collect::<HashSet<AccessRights>>(),
            )
        })
        .collect()
}

/// Groups a collection of keys by their address and accumulates access rights
/// per key.
pub fn extract_access_rights_from_keys<I: IntoIterator<Item = Key>>(
    input: I,
) -> HashMap<Address, HashSet<AccessRights>> {
    input
        .into_iter()
        .map(key_to_tuple)
        .flatten()
        .group_by(|(key, _)| *key)
        .into_iter()
        .map(|(key, group)| {
            (
                key,
                group
                    .filter_map(|(_, x)| x)
                    .collect::<HashSet<AccessRights>>(),
            )
        })
        .collect()
}

fn sub_call<R: StateReader<Key, Value>>(
    parity_module: Module,
    args: Vec<Vec<u8>>,
    named_keys: &mut BTreeMap<String, Key>,
    key: Key,
    current_runtime: &mut Runtime<R>,
    // Unforgable references passed across the call boundary from caller to callee
    //(necessary if the contract takes a uref argument).
    extra_urefs: Vec<Key>,
    protocol_version: ProtocolVersion,
) -> Result<Vec<u8>, Error>
where
    R::Error: Into<Error>,
{
    let (instance, memory) = instance_and_memory(parity_module.clone(), protocol_version)?;

    let access_rights = {
        let mut keys: Vec<Key> = named_keys.values().cloned().collect();
        keys.extend(extra_urefs);
        keys.push(current_runtime.get_mint_contract_uref().into());
        keys.push(current_runtime.get_pos_contract_uref().into());
        extract_access_rights_from_keys(keys)
    };

    let system_contract_cache = SystemContractCache::clone(&current_runtime.system_contract_cache);

    let mut runtime = Runtime {
        system_contract_cache,
        memory,
        module: parity_module,
        result: Vec::new(),
        host_buf: None,
        context: RuntimeContext::new(
            current_runtime.context.state(),
            named_keys,
            access_rights,
            args,
            current_runtime.context.authorization_keys().clone(),
            &current_runtime.context.account(),
            key,
            current_runtime.context.get_blocktime(),
            current_runtime.context.get_deployhash(),
            current_runtime.context.gas_limit(),
            current_runtime.context.gas_counter(),
            current_runtime.context.fn_store_id(),
            current_runtime.context.address_generator(),
            protocol_version,
            current_runtime.context.correlation_id(),
            current_runtime.context.phase(),
            current_runtime.context.protocol_data(),
        ),
    };

    let result = instance.invoke_export("call", &[], &mut runtime);

    match result {
        Ok(_) => Ok(runtime.result),
        Err(e) => {
            if let Some(host_error) = e.as_host_error() {
                // If the "error" was in fact a trap caused by calling `ret` then
                // this is normal operation and we should return the value captured
                // in the Runtime result field.
                let downcasted_error = host_error.downcast_ref::<Error>().unwrap();
                match downcasted_error {
                    Error::Ret(ref ret_urefs) => {
                        //insert extra urefs returned from call
                        let ret_urefs_map: HashMap<Address, HashSet<AccessRights>> =
                            extract_access_rights_from_urefs(ret_urefs.clone());
                        current_runtime.context.access_rights_extend(ret_urefs_map);
                        return Ok(runtime.result);
                    }
                    Error::Revert(status) => {
                        // Propagate revert as revert, instead of passing it as
                        // InterpreterError.
                        return Err(Error::Revert(*status));
                    }
                    Error::InvalidContext => {
                        // TODO: https://casperlabs.atlassian.net/browse/EE-771
                        return Err(Error::InvalidContext);
                    }
                    _ => {}
                }
            }
            Err(Error::Interpreter(e))
        }
    }
}

impl<'a, R: StateReader<Key, Value>> Runtime<'a, R>
where
    R::Error: Into<Error>,
{
    #[allow(clippy::too_many_arguments)]
    pub fn new(
        system_contract_cache: SystemContractCache,
        memory: MemoryRef,
        module: Module,
        context: RuntimeContext<'a, R>,
    ) -> Self {
        Runtime {
            system_contract_cache,
            memory,
            module,
            result: Vec::new(),
            host_buf: None,
            context,
        }
    }

    pub fn result(&self) -> &[u8] {
        self.result.as_slice()
    }

    pub fn context(&self) -> &RuntimeContext<'a, R> {
        &self.context
    }

    /// Charge specified amount of gas
    ///
    /// Returns false if gas limit exceeded and true if not.
    /// Intuition about the return value sense is to aswer the question 'are we
    /// allowed to continue?'
    fn charge_gas(&mut self, amount: Gas) -> bool {
        let prev = self.context.gas_counter();
        match prev.checked_add(amount) {
            // gas charge overflow protection
            None => false,
            Some(val) if val > self.context.gas_limit() => false,
            Some(val) => {
                self.context.set_gas_counter(val);
                true
            }
        }
    }

    fn gas(&mut self, amount: Gas) -> Result<(), Trap> {
        if self.charge_gas(amount) {
            Ok(())
        } else {
            Err(Error::GasLimit.into())
        }
    }

    fn bytes_from_mem(&self, ptr: u32, size: usize) -> Result<Vec<u8>, Error> {
        self.memory.get(ptr, size).map_err(Into::into)
    }

    /// Reads key (defined as `key_ptr` and `key_size` tuple) from Wasm memory.
    fn key_from_mem(&mut self, key_ptr: u32, key_size: u32) -> Result<Key, Error> {
        let bytes = self.bytes_from_mem(key_ptr, key_size as usize)?;
        deserialize(&bytes).map_err(Into::into)
    }

    /// Reads value (defined as `value_ptr` and `value_size` tuple) from Wasm
    /// memory.
    fn value_from_mem(&mut self, value_ptr: u32, value_size: u32) -> Result<Value, Error> {
        let bytes = self.bytes_from_mem(value_ptr, value_size as usize)?;
        deserialize(&bytes).map_err(Into::into)
    }

    fn string_from_mem(&self, ptr: u32, size: u32) -> Result<String, Trap> {
        let bytes = self.bytes_from_mem(ptr, size as usize)?;
        deserialize(&bytes).map_err(|e| Error::BytesRepr(e).into())
    }

    fn get_function_by_name(&mut self, name_ptr: u32, name_size: u32) -> Result<Vec<u8>, Trap> {
        let name = self.string_from_mem(name_ptr, name_size)?;

        let has_name: bool = self
            .module
            .export_section()
            .and_then(|es| es.entries().iter().find(|e| e.field() == name))
            .is_some();

        if has_name {
            let mut module = self.module.clone();
            // We only want the function exported under `name` to be callable;
            //`optimize` removes all code that is not reachable from the exports
            // listed in the second argument.
            pwasm_utils::optimize(&mut module, vec![&name]).unwrap();
            rename_export_to_call(&mut module, name);

            parity_wasm::serialize(module).map_err(|e| Error::ParityWasm(e).into())
        } else {
            Err(Error::FunctionNotFound(name).into())
        }
    }

    pub fn value_is_valid(&mut self, value_ptr: u32, value_size: u32) -> Result<bool, Trap> {
        let value = self.value_from_mem(value_ptr, value_size)?;

        Ok(self.context.validate_value(&value).is_ok())
    }

    /// Load the i-th argument invoked as part of a `sub_call` into
    /// the runtime buffer so that a subsequent `get_arg` can return it
    /// to the caller.
    pub fn load_arg(&mut self, i: usize) -> isize {
        match self.context.args().get(i) {
            Some(arg) => {
                // NOTE: This will be changed once #1426 (EE-801) will be merged in
                self.host_buf = Some(arg.clone());
                arg.len() as isize
            }
            None => {
                self.host_buf = None;
                -1
            }
        }
    }

    pub fn get_arg_size(
        &mut self,
        index: usize,
        size_ptr: u32,
    ) -> Result<Result<(), ApiError>, Trap> {
        let arg_size = match self.context.args().get(index) {
            Some(arg) if arg.len() > u32::max_value() as usize => {
                return Ok(Err(ApiError::OutOfMemoryError))
            }
            None => return Ok(Err(ApiError::MissingArgument)),
            Some(arg) => arg.len() as u32,
        };

        let arg_size_bytes = arg_size.to_le_bytes(); // wasm is LE

        if let Err(e) = self.memory.set(size_ptr, &arg_size_bytes) {
            return Err(Error::Interpreter(e).into());
        }

        Ok(Ok(()))
    }

    pub fn get_arg(
        &mut self,
        index: usize,
        output_ptr: u32,
        output_size: usize,
    ) -> Result<Result<(), ApiError>, Trap> {
        let arg = match self.context.args().get(index) {
            Some(arg) => arg,
            None => return Ok(Err(ApiError::MissingArgument)),
        };

        if arg.len() > output_size {
            return Ok(Err(ApiError::OutOfMemoryError));
        }

        if let Err(e) = self.memory.set(output_ptr, &arg[..output_size]) {
            return Err(Error::Interpreter(e).into());
        }

        Ok(Ok(()))
    }

    /// Load the uref known by the given name into the Wasm memory
    pub fn load_key(
        &mut self,
        name_ptr: u32,
        name_size: u32,
        output_ptr: u32,
        output_size: usize,
        bytes_written_ptr: u32,
    ) -> Result<Result<(), ApiError>, Trap> {
        let name = self.string_from_mem(name_ptr, name_size)?;

<<<<<<< HEAD
        // NOTE: Once EE-800 gets in this will be changed
        let uref_bytes_size = uref_bytes.len();
        self.host_buf = Some(uref_bytes);
        Ok(uref_bytes_size)
=======
        // Get a key and serialize it
        let key = match self.context.named_keys_get(&name) {
            Some(key) => key,
            None => return Ok(Err(ApiError::MissingKey)),
        };

        let key_bytes = match key.to_bytes() {
            Ok(bytes) => bytes,
            Err(error) => return Ok(Err(error.into())),
        };

        // `output_size` has to be greater or equal to the actual length of serialized Key bytes
        if output_size < key_bytes.len() {
            return Ok(Err(ApiError::BufferTooSmall));
        }

        // Set serialized Key bytes into the output buffer
        if let Err(error) = self.memory.set(output_ptr, &key_bytes) {
            return Err(Error::Interpreter(error).into());
        }

        // For all practical purposes following cast is assumed to be safe
        let bytes_size = key_bytes.len() as u32;
        let size_bytes = bytes_size.to_le_bytes(); // wasm is LE
        if let Err(error) = self.memory.set(bytes_written_ptr, &size_bytes) {
            return Err(Error::Interpreter(error).into());
        }

        Ok(Ok(()))
>>>>>>> 7d61732e
    }

    pub fn has_key(&mut self, name_ptr: u32, name_size: u32) -> Result<i32, Trap> {
        let name = self.string_from_mem(name_ptr, name_size)?;
        if self.context.named_keys_contains_key(&name) {
            Ok(0)
        } else {
            Ok(1)
        }
    }

    pub fn put_key(
        &mut self,
        name_ptr: u32,
        name_size: u32,
        key_ptr: u32,
        key_size: u32,
    ) -> Result<(), Trap> {
        let name = self.string_from_mem(name_ptr, name_size)?;
        let key = self.key_from_mem(key_ptr, key_size)?;
        self.context.put_key(name, key).map_err(Into::into)
    }

    fn remove_key(&mut self, name_ptr: u32, name_size: u32) -> Result<(), Trap> {
        let name = self.string_from_mem(name_ptr, name_size)?;
        self.context.remove_key(&name)?;
        Ok(())
    }

    /// Writes runtime context's account main purse to [dest_ptr] in the Wasm memory.
    fn get_main_purse(&mut self, dest_ptr: u32) -> Result<(), Trap> {
        let purse_id = self.context.get_main_purse()?;
        let purse_id_bytes = purse_id.to_bytes().map_err(Error::BytesRepr)?;
        self.memory
            .set(dest_ptr, &purse_id_bytes)
            .map_err(|e| Error::Interpreter(e).into())
    }

    /// Writes caller (deploy) account public key to [dest_ptr] in the Wasm
    /// memory.
    fn get_caller(&mut self, dest_ptr: u32) -> Result<(), Trap> {
        let key = self.context.get_caller();
        let bytes = key.to_bytes().map_err(Error::BytesRepr)?;
        self.memory
            .set(dest_ptr, &bytes)
            .map_err(|e| Error::Interpreter(e).into())
    }

    /// Writes runtime context's phase to [dest_ptr] in the Wasm memory.
    fn get_phase(&mut self, dest_ptr: u32) -> Result<(), Trap> {
        let phase = self.context.phase();
        let bytes = phase.to_bytes().map_err(Error::BytesRepr)?;
        self.memory
            .set(dest_ptr, &bytes)
            .map_err(|e| Error::Interpreter(e).into())
    }

    /// Writes current blocktime to [dest_ptr] in Wasm memory.
    fn get_blocktime(&self, dest_ptr: u32) -> Result<(), Trap> {
        let blocktime = self
            .context
            .get_blocktime()
            .to_bytes()
            .map_err(Error::BytesRepr)?;
        self.memory
            .set(dest_ptr, &blocktime)
            .map_err(|e| Error::Interpreter(e).into())
    }

    /// Return a some bytes from the memory and terminate the current
    /// `sub_call`. Note that the return type is `Trap`, indicating that
    /// this function will always kill the current Wasm instance.
    pub fn ret(
        &mut self,
        value_ptr: u32,
        value_size: usize,
        extra_urefs_ptr: u32,
        extra_urefs_size: usize,
    ) -> Trap {
        let mem_get = self
            .memory
            .get(value_ptr, value_size)
            .map_err(Error::Interpreter)
            .and_then(|x| {
                let urefs_bytes = self.bytes_from_mem(extra_urefs_ptr, extra_urefs_size)?;
                let urefs = self.context.deserialize_urefs(&urefs_bytes)?;
                Ok((x, urefs))
            });
        match mem_get {
            Ok((buf, urefs)) => {
                // Set the result field in the runtime and return
                // the proper element of the `Error` enum indicating
                // that the reason for exiting the module was a call to ret.
                self.result = buf;
                Error::Ret(urefs).into()
            }
            Err(e) => e.into(),
        }
    }

    /// Calls contract living under a `key`, with supplied `args` and extra
    /// `urefs`.
    pub fn call_contract(
        &mut self,
        key: Key,
        args_bytes: Vec<u8>,
        urefs_bytes: Vec<u8>,
    ) -> Result<Vec<u8>, Error> {
        let contract = match self.context.read_gs(&key)? {
            Some(Value::Contract(contract)) => contract,
            Some(_) => {
                return Err(Error::FunctionNotFound(format!(
                    "Value at {:?} is not a contract",
                    key
                )))
            }
            None => return Err(Error::KeyNotFound(key)),
        };

        // Check for major version compatibility before calling
        let contract_version = contract.protocol_version();
        let current_version = self.context.protocol_version();
        if !contract_version.is_compatible_with(&current_version) {
            return Err(Error::IncompatibleProtocolMajorVersion {
                actual: current_version.value().major,
                expected: contract_version.value().major,
            });
        }

        let args: Vec<Vec<u8>> = deserialize(&args_bytes)?;

        let maybe_module = match key {
            Key::URef(uref) => self.system_contract_cache.get(&uref),
            _ => None,
        };

        let module = match maybe_module {
            Some(module) => module,
            None => parity_wasm::deserialize_buffer(contract.bytes())?,
        };

        let extra_urefs = self.context.deserialize_keys(&urefs_bytes)?;

        let mut refs = contract.take_named_keys();

        let result = sub_call(
            module,
            args,
            &mut refs,
            key,
            self,
            extra_urefs,
            contract_version,
        )?;
        Ok(result)
    }

    pub fn call_contract_host_buf(
        &mut self,
        key: Key,
        args_bytes: Vec<u8>,
        urefs_bytes: Vec<u8>,
        result_size_ptr: u32,
    ) -> Result<Result<(), ApiError>, Error> {
        if !self.can_write_to_host_buf() {
            // Exit early if the host buffer is already occupied
            return Ok(Err(ApiError::HostBufferFull));
        }

        let result_bytes = self.call_contract(key, args_bytes, urefs_bytes)?;
        let result_size = result_bytes.len() as u32; // considered to be safe

        match self.write_host_buf(result_bytes) {
            Ok(_) => {}
            Err(error) => return Ok(Err(error)),
        }

        let result_size_bytes = result_size.to_le_bytes(); // wasm is LE
        if let Err(error) = self.memory.set(result_size_ptr, &result_size_bytes) {
            return Err(Error::Interpreter(error));
        }

        Ok(Ok(()))
    }

    fn load_named_keys(
        &mut self,
        total_keys_ptr: u32,
        result_size_ptr: u32,
    ) -> Result<Result<(), ApiError>, Trap> {
        if !self.can_write_to_host_buf() {
            // Exit early if the host buffer is already occupied
            return Ok(Err(ApiError::HostBufferFull));
        }

        let named_keys = self.context.named_keys();

        let total_keys = named_keys.len() as u32;
        let total_keys_bytes = total_keys.to_le_bytes();
        if let Err(error) = self.memory.set(total_keys_ptr, &total_keys_bytes) {
            return Err(Error::Interpreter(error).into());
        }

        if total_keys == 0 {
            // No need to do anything else, we leave host buffer empty.
            self.host_buf = None;
            return Ok(Ok(()));
        }

        let bytes = match named_keys.to_bytes() {
            Ok(bytes) => bytes,
            Err(error) => return Ok(Err(error.into())),
        };

        let length = bytes.len() as u32;
        if let Err(error) = self.write_host_buf(bytes) {
            return Ok(Err(error));
        }

        let length_bytes = length.to_le_bytes();
        if let Err(error) = self.memory.set(result_size_ptr, &length_bytes) {
            return Err(Error::Interpreter(error).into());
        }

        Ok(Ok(()))
    }

    pub fn store_function(
        &mut self,
        fn_bytes: Vec<u8>,
        named_keys: BTreeMap<String, Key>,
    ) -> Result<[u8; 32], Error> {
        let contract = contract_ffi::value::contract::Contract::new(
            fn_bytes,
            named_keys,
            self.context.protocol_version(),
        );
        let contract_addr = self.context.store_function(contract.into())?;
        Ok(contract_addr)
    }

    /// Tries to store a function, represented as bytes from the Wasm memory,
    /// into the GlobalState and writes back a function's hash at `hash_ptr`
    /// in the Wasm memory.
    pub fn store_function_at_hash(
        &mut self,
        fn_bytes: Vec<u8>,
        named_keys: BTreeMap<String, Key>,
    ) -> Result<[u8; 32], Error> {
        let contract = contract_ffi::value::contract::Contract::new(
            fn_bytes,
            named_keys,
            self.context.protocol_version(),
        );
        let new_hash = self.context.store_function_at_hash(contract.into())?;
        Ok(new_hash)
    }

    /// Writes function address (`hash_bytes`) into the Wasm memory (at
    /// `dest_ptr` pointer).
    fn function_address(&mut self, hash_bytes: [u8; 32], dest_ptr: u32) -> Result<(), Trap> {
        self.memory
            .set(dest_ptr, &hash_bytes)
            .map_err(|e| Error::Interpreter(e).into())
    }

    /// Generates new unforgable reference and adds it to the context's
    /// access_rights set.
    pub fn new_uref(&mut self, key_ptr: u32, value_ptr: u32, value_size: u32) -> Result<(), Trap> {
        let value = self.value_from_mem(value_ptr, value_size)?; // read initial value from memory
        let key = self.context.new_uref(value)?;
        self.memory
            .set(key_ptr, &key.to_bytes().map_err(Error::BytesRepr)?)
            .map_err(|e| Error::Interpreter(e).into())
    }

    /// Writes `value` under `key` in GlobalState.
    pub fn write(
        &mut self,
        key_ptr: u32,
        key_size: u32,
        value_ptr: u32,
        value_size: u32,
    ) -> Result<(), Trap> {
        let key = self.key_from_mem(key_ptr, key_size)?;
        let value = self.value_from_mem(value_ptr, value_size)?;
        self.context.write_gs(key, value).map_err(Into::into)
    }

    /// Writes `value` under a key derived from `key` in the "local cluster" of
    /// GlobalState
    pub fn write_local(
        &mut self,
        key_ptr: u32,
        key_size: u32,
        value_ptr: u32,
        value_size: u32,
    ) -> Result<(), Trap> {
        let key_bytes = self.bytes_from_mem(key_ptr, key_size as usize)?;
        let value = self.value_from_mem(value_ptr, value_size)?;
        self.context.write_ls(&key_bytes, value).map_err(Into::into)
    }

    /// Adds `value` to the cell that `key` points at.
    pub fn add(
        &mut self,
        key_ptr: u32,
        key_size: u32,
        value_ptr: u32,
        value_size: u32,
    ) -> Result<(), Trap> {
        let key = self.key_from_mem(key_ptr, key_size)?;
        let value = self.value_from_mem(value_ptr, value_size)?;
        self.context.add_gs(key, value).map_err(Into::into)
    }

    /// Reads value from the GS living under key specified by `key_ptr` and
    /// `key_size`. Wasm and host communicate through memory that Wasm
    /// module exports. If contract wants to pass data to the host, it has
    /// to tell it [the host] where this data lives in the exported memory
    /// (pass its pointer and length).
    pub fn read(
        &mut self,
        key_ptr: u32,
        key_size: u32,
        output_size_ptr: u32,
    ) -> Result<Result<(), ApiError>, Trap> {
        if !self.can_write_to_host_buf() {
            // Exit early if the host buffer is already occupied
            return Ok(Err(ApiError::HostBufferFull));
        }

        let key = self.key_from_mem(key_ptr, key_size)?;
        let value = match self.context.read_gs(&key)? {
            Some(value) => value,
            None => return Ok(Err(ApiError::ValueNotFound)),
        };

        let value_bytes = match value.to_bytes() {
            Ok(bytes) => bytes,
            Err(error) => return Ok(Err(error.into())),
        };

        let value_size = value_bytes.len() as u32;
        if let Err(error) = self.write_host_buf(value_bytes) {
            return Ok(Err(error));
        }

        let value_bytes = value_size.to_le_bytes(); // wasm is LE
        if let Err(error) = self.memory.set(output_size_ptr, &value_bytes) {
            return Err(Error::Interpreter(error).into());
        }

        Ok(Ok(()))
    }

    /// Similar to `read`, this function is for reading from the "local cluster"
    /// of global state
    pub fn read_local(
        &mut self,
        key_ptr: u32,
        key_size: u32,
        output_size_ptr: u32,
    ) -> Result<Result<(), ApiError>, Trap> {
        if !self.can_write_to_host_buf() {
            // Exit early if the host buffer is already occupied
            return Ok(Err(ApiError::HostBufferFull));
        }

        let key_bytes = self.bytes_from_mem(key_ptr, key_size as usize)?;

        let value = match self.context.read_ls(&key_bytes)? {
            Some(value) => value,
            None => return Ok(Err(ApiError::ValueNotFound)),
        };

        let value_bytes = match value.to_bytes() {
            Ok(bytes) => bytes,
            Err(error) => return Ok(Err(error.into())),
        };

        let value_size = value_bytes.len() as u32;
        if let Err(error) = self.write_host_buf(value_bytes) {
            return Ok(Err(error));
        }

        let value_bytes = value_size.to_le_bytes(); // wasm is LE
        if let Err(error) = self.memory.set(output_size_ptr, &value_bytes) {
            return Err(Error::Interpreter(error).into());
        }

        Ok(Ok(()))
    }

    /// Reverts contract execution with a status specified.
    pub fn revert(&mut self, status: u32) -> Trap {
        Error::Revert(status).into()
    }

    pub fn take_context(self) -> RuntimeContext<'a, R> {
        self.context
    }

    fn add_associated_key(&mut self, public_key_ptr: u32, weight_value: u8) -> Result<i32, Trap> {
        let public_key = {
            // Public key as serialized bytes
            let source_serialized = self.bytes_from_mem(public_key_ptr, PUBLIC_KEY_SIZE)?;
            // Public key deserialized
            let source: PublicKey = deserialize(&source_serialized).map_err(Error::BytesRepr)?;
            source
        };
        let weight = Weight::new(weight_value);

        match self.context.add_associated_key(public_key, weight) {
            Ok(_) => Ok(0),
            // This relies on the fact that `AddKeyFailure` is represented as
            // i32 and first variant start with number `1`, so all other variants
            // are greater than the first one, so it's safe to assume `0` is success,
            // and any error is greater than 0.
            Err(Error::AddKeyFailure(e)) => Ok(e as i32),
            // Any other variant just pass as `Trap`
            Err(e) => Err(e.into()),
        }
    }

    fn remove_associated_key(&mut self, public_key_ptr: u32) -> Result<i32, Trap> {
        let public_key = {
            // Public key as serialized bytes
            let source_serialized = self.bytes_from_mem(public_key_ptr, PUBLIC_KEY_SIZE)?;
            // Public key deserialized
            let source: PublicKey = deserialize(&source_serialized).map_err(Error::BytesRepr)?;
            source
        };
        match self.context.remove_associated_key(public_key) {
            Ok(_) => Ok(0),
            Err(Error::RemoveKeyFailure(e)) => Ok(e as i32),
            Err(e) => Err(e.into()),
        }
    }

    fn update_associated_key(
        &mut self,
        public_key_ptr: u32,
        weight_value: u8,
    ) -> Result<i32, Trap> {
        let public_key = {
            // Public key as serialized bytes
            let source_serialized = self.bytes_from_mem(public_key_ptr, PUBLIC_KEY_SIZE)?;
            // Public key deserialized
            let source: PublicKey = deserialize(&source_serialized).map_err(Error::BytesRepr)?;
            source
        };
        let weight = Weight::new(weight_value);

        match self.context.update_associated_key(public_key, weight) {
            Ok(_) => Ok(0),
            // This relies on the fact that `UpdateKeyFailure` is represented as
            // i32 and first variant start with number `1`, so all other variants
            // are greater than the first one, so it's safe to assume `0` is success,
            // and any error is greater than 0.
            Err(Error::UpdateKeyFailure(e)) => Ok(e as i32),
            // Any other variant just pass as `Trap`
            Err(e) => Err(e.into()),
        }
    }

    fn set_action_threshold(
        &mut self,
        action_type_value: u32,
        threshold_value: u8,
    ) -> Result<i32, Trap> {
        match ActionType::try_from(action_type_value) {
            Ok(action_type) => {
                let threshold = Weight::new(threshold_value);
                match self.context.set_action_threshold(action_type, threshold) {
                    Ok(_) => Ok(0),
                    Err(Error::SetThresholdFailure(e)) => Ok(e as i32),
                    Err(e) => Err(e.into()),
                }
            }
            Err(_) => Err(Trap::new(TrapKind::Unreachable)),
        }
    }

    /// Looks up the public mint contract key in the context's protocol data.
    ///
    /// Returned URef is already attenuated depending on the calling account.
    pub fn get_mint_contract_uref(&mut self) -> URef {
        let mint = self.context.protocol_data().mint();
        self.context.attenuate_uref(mint)
    }

    /// Looks up the public PoS contract key in the context's protocol data
    ///
    /// Returned URef is already attenuated depending on the calling account.
    pub fn get_pos_contract_uref(&mut self) -> URef {
        let pos = self.context.protocol_data().proof_of_stake();
        self.context.attenuate_uref(pos)
    }

    /// Calls the "create" method on the mint contract at the given mint
    /// contract key
    fn mint_create(&mut self, mint_contract_key: Key) -> Result<PurseId, Error> {
        let args_bytes = {
            let args = ("create",);
            ArgsParser::parse(&args).and_then(|args| args.to_bytes())?
        };

        let urefs_bytes = Vec::<Key>::new().to_bytes()?;

        let result_bytes = self.call_contract(mint_contract_key, args_bytes, urefs_bytes)?;

        let result: URef = deserialize(&result_bytes)?;

        Ok(PurseId::new(result))
    }

    fn create_purse(&mut self) -> Result<PurseId, Error> {
        let mint_contract_key = self.get_mint_contract_uref().into();
        self.mint_create(mint_contract_key)
    }

    /// Calls the "transfer" method on the mint contract at the given mint
    /// contract key
    fn mint_transfer(
        &mut self,
        mint_contract_key: Key,
        source: PurseId,
        target: PurseId,
        amount: U512,
    ) -> Result<(), Error> {
        let source_value: URef = source.value();
        let target_value: URef = target.value();

        let args_bytes = {
            let args = ("transfer", source_value, target_value, amount);
            ArgsParser::parse(&args).and_then(|args| args.to_bytes())?
        };

        let urefs_bytes = vec![Key::URef(source_value), Key::URef(target_value)].to_bytes()?;

        let result_bytes = self.call_contract(mint_contract_key, args_bytes, urefs_bytes)?;

        // This will deserialize `host_buf` into the Result type which carries
        // mint contract error.
        let result: Result<(), mint::Error> = deserialize(&result_bytes)?;
        // Wraps mint error into a more general error type through an aggregate
        // system contracts Error.
        Ok(result.map_err(system_contracts::Error::from)?)
    }

    /// Creates a new account at a given public key, transferring a given amount
    /// of motes from the given source purse to the new account's purse.
    fn transfer_to_new_account(
        &mut self,
        source: PurseId,
        target: PublicKey,
        amount: U512,
    ) -> Result<TransferResult, Error> {
        let mint_contract_key = self.get_mint_contract_uref().into();

        let target_addr = target.value();
        let target_key = Key::Account(target_addr);

        // A precondition check that verifies that the transfer can be done
        // as the source purse has enough funds to cover the transfer.
        if amount > self.get_balance(source)?.unwrap_or_default() {
            return Ok(Err(ApiError::Transfer));
        }

        let target_purse_id = self.mint_create(mint_contract_key)?;

        if source == target_purse_id {
            return Ok(Err(ApiError::Transfer));
        }

        match self.mint_transfer(mint_contract_key, source, target_purse_id, amount) {
            Ok(_) => {
                // After merging in EE-704 system contracts lookup internally uses protocol data and
                // this is used for backwards compatibility with explorer to query mint/pos urefs.
                let named_keys = vec![
                    (
                        String::from(MINT_NAME),
                        Key::from(self.get_mint_contract_uref()),
                    ),
                    (
                        String::from(POS_NAME),
                        Key::from(self.get_pos_contract_uref()),
                    ),
                ]
                .into_iter()
                .map(|(name, key)| {
                    if let Some(uref) = key.as_uref() {
                        (name, Key::URef(URef::new(uref.addr(), AccessRights::READ)))
                    } else {
                        (name, key)
                    }
                })
                .collect();
                let account = Account::create(target_addr, named_keys, target_purse_id);
                self.context.write_account(target_key, account)?;
                Ok(Ok(TransferredTo::NewAccount))
            }
            Err(_) => Ok(Err(ApiError::Transfer)),
        }
    }

    /// Transferring a given amount of motes from the given source purse to the
    /// new account's purse. Requires that the [`PurseId`]s have already
    /// been created by the mint contract (or are the genesis account's).
    fn transfer_to_existing_account(
        &mut self,
        source: PurseId,
        target: PurseId,
        amount: U512,
    ) -> Result<TransferResult, Error> {
        let mint_contract_key = self.get_mint_contract_uref().into();

        // This appears to be a load-bearing use of `RuntimeContext::insert_uref`.
        self.context.insert_uref(target.value());

        match self.mint_transfer(mint_contract_key, source, target, amount) {
            Ok(_) => Ok(Ok(TransferredTo::ExistingAccount)),
            Err(_) => Ok(Err(ApiError::Transfer)),
        }
    }

    /// Transfers `amount` of motes from default purse of the account to
    /// `target` account. If that account does not exist, creates one.
    fn transfer_to_account(
        &mut self,
        target: PublicKey,
        amount: U512,
    ) -> Result<TransferResult, Error> {
        let source = self.context.get_main_purse()?;
        self.transfer_from_purse_to_account(source, target, amount)
    }

    /// Transfers `amount` of motes from `source` purse to `target` account.
    /// If that account does not exist, creates one.
    fn transfer_from_purse_to_account(
        &mut self,
        source: PurseId,
        target: PublicKey,
        amount: U512,
    ) -> Result<TransferResult, Error> {
        let target_key = Key::Account(target.value());
        // Look up the account at the given public key's address
        match self.context.read_account(&target_key)? {
            None => {
                // If no account exists, create a new account and transfer the amount to its
                // purse.
                self.transfer_to_new_account(source, target, amount)
            }
            Some(Value::Account(account)) => {
                let target = account.purse_id_add_only();
                if source == target {
                    return Ok(Ok(TransferredTo::ExistingAccount));
                }
                // If an account exists, transfer the amount to its purse
                self.transfer_to_existing_account(source, target, amount)
            }
            Some(_) => {
                // If some other value exists, return an error
                Err(Error::AccountNotFound(target_key))
            }
        }
    }

    /// Transfers `amount` of motes from `source` purse to `target` purse.
    fn transfer_from_purse_to_purse(
        &mut self,
        source_ptr: u32,
        source_size: u32,
        target_ptr: u32,
        target_size: u32,
        amount_ptr: u32,
        amount_size: u32,
    ) -> Result<Result<(), ApiError>, Error> {
        let source: PurseId = {
            let bytes = self.bytes_from_mem(source_ptr, source_size as usize)?;
            deserialize(&bytes).map_err(Error::BytesRepr)?
        };

        let target: PurseId = {
            let bytes = self.bytes_from_mem(target_ptr, target_size as usize)?;
            deserialize(&bytes).map_err(Error::BytesRepr)?
        };

        let amount: U512 = {
            let bytes = self.bytes_from_mem(amount_ptr, amount_size as usize)?;
            deserialize(&bytes).map_err(Error::BytesRepr)?
        };

        let mint_contract_key = self.get_mint_contract_uref().into();

        if self
            .mint_transfer(mint_contract_key, source, target, amount)
            .is_ok()
        {
            Ok(Ok(()))
        } else {
            Ok(Err(ApiError::Transfer))
        }
    }

    fn get_balance(&mut self, purse_id: PurseId) -> Result<Option<U512>, Error> {
        let seed = self.get_mint_contract_uref().addr();

        let key = purse_id.value().addr().to_bytes()?;

        let uref_key = match self.context.read_ls_with_seed(seed, &key)? {
            Some(Value::Key(uref_key @ Key::URef(_))) => uref_key,
            Some(_) => panic!("expected Value::Key(Key::Uref(_))"),
            None => return Ok(None),
        };

        let ret = match self.context.read_gs_direct(&uref_key)? {
            Some(Value::UInt512(balance)) => Some(balance),
            Some(_) => panic!("expected Value::UInt512(_)"),
            None => None,
        };

        Ok(ret)
    }

    fn get_balance_host_buf(
        &mut self,
        purse_id_ptr: u32,
        purse_id_size: usize,
        output_size_ptr: u32,
    ) -> Result<Result<(), ApiError>, Error> {
        if !self.can_write_to_host_buf() {
            // Exit early if the host buffer is already occupied
            return Ok(Err(ApiError::HostBufferFull));
        }

        let purse_id: PurseId = {
            let bytes = self.bytes_from_mem(purse_id_ptr, purse_id_size)?;
            match deserialize(&bytes) {
                Ok(purse_id) => purse_id,
                Err(error) => return Ok(Err(error.into())),
            }
        };

        let balance = match self.get_balance(purse_id)? {
            Some(balance) => balance,
            None => return Ok(Err(ApiError::InvalidPurse)),
        };

        let balance_bytes = match balance.to_bytes() {
            Ok(bytes) => bytes,
            Err(error) => return Ok(Err(error.into())),
        };

        let balance_size = balance_bytes.len() as i32;
        if let Err(error) = self.write_host_buf(balance_bytes) {
            return Ok(Err(error));
        }

        let balance_size_bytes = balance_size.to_le_bytes(); // wasm is LE
        if let Err(error) = self.memory.set(output_size_ptr, &balance_size_bytes) {
            return Err(Error::Interpreter(error));
        }

        Ok(Ok(()))
    }

    /// If key is in named_keys with AccessRights::Write, processes bytes from calling contract
    /// and writes them at the provided uref, overwriting existing value if any
    pub fn upgrade_contract_at_uref(
        &mut self,
        name_ptr: u32,
        name_size: u32,
        key_ptr: u32,
        key_size: u32,
    ) -> Result<Result<(), ApiError>, Trap> {
        let key = self.key_from_mem(key_ptr, key_size)?;
        let named_keys = match self.context.read_gs(&key)? {
            None => Err(Error::KeyNotFound(key)),
            Some(Value::Contract(contract)) => Ok(contract.named_keys().clone()),
            Some(_) => Err(Error::FunctionNotFound(format!(
                "Value at {:?} is not a contract",
                key
            ))),
        }?;
        let bytes = self.get_function_by_name(name_ptr, name_size)?;
        match self
            .context
            .upgrade_contract_at_uref(key, bytes, named_keys)
        {
            Ok(_) => Ok(Ok(())),
            Err(_) => Ok(Err(ApiError::UpgradeContractAtURef)),
        }
    }

    fn get_system_contract(
        &mut self,
        system_contract_index: u32,
        dest_ptr: u32,
        _dest_size: u32,
    ) -> Result<Result<(), ApiError>, Trap> {
        let attenuated_uref = match SystemContract::try_from(system_contract_index) {
            Ok(SystemContract::Mint) => self.get_mint_contract_uref(),
            Ok(SystemContract::ProofOfStake) => self.get_pos_contract_uref(),
            Err(error) => return Ok(Err(error)),
        };

        // Serialize data that will be written the memory under `dest_ptr`
        let attenuated_uref_bytes = attenuated_uref.to_bytes().map_err(Error::BytesRepr)?;
        match self.memory.set(dest_ptr, &attenuated_uref_bytes) {
            Ok(_) => Ok(Ok(())),
            Err(error) => Err(Error::Interpreter(error).into()),
        }
    }

    /// Takes host buffer data from and returns it and then clears the buffer.
    pub fn take_host_buf(&mut self) -> Option<Vec<u8>> {
        self.host_buf.take()
    }

    /// Checks if a write to host buffer can happen.
    ///
    /// This will check if the host buffer is empty.
    fn can_write_to_host_buf(&self) -> bool {
        self.host_buf.is_none()
    }

    /// Overwrites data in host buffer only if its in empty state
    fn write_host_buf(&mut self, data: Vec<u8>) -> Result<(), ApiError> {
        match self.host_buf {
            Some(_) => return Err(ApiError::HostBufferFull),
            None => self.host_buf = Some(data),
        }
        Ok(())
    }

    fn read_host_buffer(
        &mut self,
        dest_ptr: u32,
        dest_size: usize,
        bytes_written_ptr: u32,
    ) -> Result<Result<(), ApiError>, Error> {
        let host_buf = match self.take_host_buf() {
            None => return Ok(Err(ApiError::HostBufferEmpty)),
            Some(host_buf) => host_buf,
        };
        if host_buf.len() > u32::max_value() as usize {
            return Ok(Err(ApiError::OutOfMemoryError));
        }
        if host_buf.len() > dest_size {
            return Ok(Err(ApiError::BufferTooSmall));
        }

        // Slice data, so if `dest_size` is larger than hostbuf size, it will take host_buf as
        // whole.
        let sliced_buf = &host_buf[..cmp::min(dest_size, host_buf.len())];
        if let Err(error) = self.memory.set(dest_ptr, sliced_buf) {
            return Err(Error::Interpreter(error));
        }

        let bytes_written = sliced_buf.len() as u32;
        let bytes_written_data = bytes_written.to_le_bytes();

        if let Err(error) = self.memory.set(bytes_written_ptr, &bytes_written_data) {
            return Err(Error::Interpreter(error));
        }

        Ok(Ok(()))
    }
}<|MERGE_RESOLUTION|>--- conflicted
+++ resolved
@@ -399,12 +399,6 @@
     ) -> Result<Result<(), ApiError>, Trap> {
         let name = self.string_from_mem(name_ptr, name_size)?;
 
-<<<<<<< HEAD
-        // NOTE: Once EE-800 gets in this will be changed
-        let uref_bytes_size = uref_bytes.len();
-        self.host_buf = Some(uref_bytes);
-        Ok(uref_bytes_size)
-=======
         // Get a key and serialize it
         let key = match self.context.named_keys_get(&name) {
             Some(key) => key,
@@ -434,7 +428,6 @@
         }
 
         Ok(Ok(()))
->>>>>>> 7d61732e
     }
 
     pub fn has_key(&mut self, name_ptr: u32, name_size: u32) -> Result<i32, Trap> {
