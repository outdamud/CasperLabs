--- conflicted
+++ resolved
@@ -26,7 +26,7 @@
 serde_json = "1"
 types = { version = "0.2.0", path = "../types", package = "casperlabs-types", features = ["std", "gens"] }
 uuid = { version = "0.8.1", features = ["serde", "v4"] }
-<<<<<<< HEAD
+wabt = "0.9.2"
 
 [[test]]
 name = "trace-level-metrics-disabled"
@@ -54,7 +54,4 @@
 
 [[test]]
 name = "logging-disabled-metrics-disabled"
-path = "tests/logging/logging_disabled_metrics_disabled.rs"
-=======
-wabt = "0.9.2"
->>>>>>> c7cfb704
+path = "tests/logging/logging_disabled_metrics_disabled.rs"