--- conflicted
+++ resolved
@@ -46,15 +46,9 @@
     mint_code_bytes: WasmiBytes,
     _proof_of_stake_code_bytes: WasmiBytes,
     protocol_version: u64,
-<<<<<<< HEAD
-) -> Result<HashMap<Key, Transform>, execution::Error> {
-    let mut ret: HashMap<Key, Value> = HashMap::new();
-    let mut rng = execution::create_rng(genesis_account_addr, 0);
-=======
 ) -> Result<ExecutionEffect, execution::Error> {
     let mut tmp: HashMap<Key, Value> = HashMap::new();
-    let mut rng = execution::create_rng(genesis_account_addr, 0, 0);
->>>>>>> 6b43ee58
+    let mut rng = execution::create_rng(genesis_account_addr, 0);
 
     // Create (public_uref, mint_contract_uref)
 
