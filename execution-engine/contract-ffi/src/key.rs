--- conflicted
+++ resolved
@@ -10,12 +10,8 @@
 use crate::{
     bytesrepr::{Error, FromBytes, ToBytes},
     contract_api::{ContractRef, TURef},
-<<<<<<< HEAD
-    uref::{AccessRights, URef, UREF_SIZE_SERIALIZED},
+    uref::{AccessRights, URef, UREF_SERIALIZED_LENGTH},
     value::CLTyped,
-=======
-    uref::{AccessRights, URef, UREF_SERIALIZED_LENGTH},
->>>>>>> 2a85055f
 };
 
 const ACCOUNT_ID: u8 = 0;
