--- conflicted
+++ resolved
@@ -143,15 +143,6 @@
 /// name. This either comes from the named_keys of the account or contract,
 /// depending on whether the current module is a sub-call or not.
 pub fn get_key(name: &str) -> Option<Key> {
-<<<<<<< HEAD
-    let (name_ptr, name_size, _bytes) = str_ref_to_ptr(name);
-    let key_size = unsafe { ext_ffi::get_key(name_ptr, name_size) };
-    let dest_ptr = alloc_bytes(key_size);
-    let key_bytes = unsafe {
-        // NOTE: This will be fixed once #1422 is in (EE-800)
-        ext_ffi::get_call_result(dest_ptr);
-        Vec::from_raw_parts(dest_ptr, key_size, key_size)
-=======
     let (name_ptr, name_size, _bytes) = to_ptr(name);
     let mut key_bytes = [0u8; Key::serialized_size_hint()];
     let mut total_bytes: usize = 0;
@@ -163,7 +154,6 @@
             key_bytes.len(),
             &mut total_bytes as *mut usize,
         )
->>>>>>> d70d5db2
     };
     match result_from(ret) {
         Ok(_) => {}
