use alloc::vec::Vec;
use core::{fmt::Debug, u8};

use crate::{
    bytesrepr::deserialize,
    contract_api::{
        self,
        error::{self, Error},
        runtime, ContractRef,
    },
    ext_ffi,
    system_contracts::SystemContract,
    unwrap_or_revert::UnwrapOrRevert,
<<<<<<< HEAD
    uref::{URef, UREF_SIZE_SERIALIZED},
=======
    uref::UREF_SERIALIZED_LENGTH,
>>>>>>> 2a85055f
    value::{
        account::{PublicKey, PurseId, PURSE_ID_SERIALIZED_LENGTH},
        U512,
    },
};

pub type TransferResult = Result<TransferredTo, Error>;

pub const MINT_NAME: &str = "mint";
pub const POS_NAME: &str = "pos";

fn get_system_contract(system_contract: SystemContract) -> ContractRef {
    let system_contract_index = system_contract.into();
    let uref: URef = {
        let result = {
            let mut uref_data_raw = [0u8; UREF_SERIALIZED_LENGTH];
            let value = unsafe {
                ext_ffi::get_system_contract(
                    system_contract_index,
                    uref_data_raw.as_mut_ptr(),
                    uref_data_raw.len(),
                )
            };
            error::result_from(value).map(|_| uref_data_raw)
        };
        // Revert for any possible error that happened on host side
        let uref_bytes = result.unwrap_or_else(|e| runtime::revert(e));
        // Deserializes a valid URef passed from the host side
        deserialize(uref_bytes.to_vec()).unwrap_or_revert()
    };
    if uref.access_rights().is_none() {
        runtime::revert(Error::NoAccessRights);
    }
    ContractRef::URef(uref)
}

/// Returns a read-only pointer to the Mint Contract.  Any failure will trigger `revert()` with a
/// `contract_api::Error`.
pub fn get_mint() -> ContractRef {
    get_system_contract(SystemContract::Mint)
}

/// Returns a read-only pointer to the Proof of Stake Contract.  Any failure will trigger `revert()`
/// with a `contract_api::Error`.
pub fn get_proof_of_stake() -> ContractRef {
    get_system_contract(SystemContract::ProofOfStake)
}

pub fn create_purse() -> PurseId {
<<<<<<< HEAD
    let purse_id_ptr = contract_api::alloc_bytes(PURSE_ID_SIZE_SERIALIZED);
=======
    let purse_id_ptr = alloc_bytes(PURSE_ID_SERIALIZED_LENGTH);
>>>>>>> 2a85055f
    unsafe {
        let ret = ext_ffi::create_purse(purse_id_ptr, PURSE_ID_SERIALIZED_LENGTH);
        if ret == 0 {
            let bytes = Vec::from_raw_parts(
                purse_id_ptr,
                PURSE_ID_SERIALIZED_LENGTH,
                PURSE_ID_SERIALIZED_LENGTH,
            );
            deserialize(bytes).unwrap_or_revert()
        } else {
            runtime::revert(Error::PurseNotCreated)
        }
    }
}

/// Gets the balance of a given purse
pub fn get_balance(purse_id: PurseId) -> Option<U512> {
    let (purse_id_ptr, purse_id_size, _bytes) = contract_api::to_ptr(purse_id);

    let balance_bytes: Vec<u8> = unsafe {
        let value_size = ext_ffi::get_balance(purse_id_ptr, purse_id_size) as usize;
        if value_size == 0 {
            return None;
        }
        let dest_ptr = contract_api::alloc_bytes(value_size);
        ext_ffi::get_read(dest_ptr);
        Vec::from_raw_parts(dest_ptr, value_size, value_size)
    };

    let balance: U512 = deserialize(balance_bytes).unwrap_or_revert();
    Some(balance)
}

#[derive(Debug, Copy, Clone, PartialEq, Eq)]
#[repr(i32)]
pub enum TransferredTo {
    ExistingAccount = 0,
    NewAccount = 1,
}

impl TransferredTo {
    fn result_from(value: i32) -> TransferResult {
        match value {
            x if x == TransferredTo::ExistingAccount as i32 => Ok(TransferredTo::ExistingAccount),
            x if x == TransferredTo::NewAccount as i32 => Ok(TransferredTo::NewAccount),
            _ => Err(Error::Transfer),
        }
    }

    pub fn i32_from(result: TransferResult) -> i32 {
        match result {
            Ok(transferred_to) => transferred_to as i32,
            Err(_) => 2,
        }
    }
}

/// Transfers `amount` of motes from default purse of the account to `target`
/// account. If `target` does not exist it will create it.
pub fn transfer_to_account(target: PublicKey, amount: U512) -> TransferResult {
    let (target_ptr, target_size, _bytes1) = contract_api::to_ptr(target);
    let (amount_ptr, amount_size, _bytes2) = contract_api::to_ptr(amount);
    let return_code =
        unsafe { ext_ffi::transfer_to_account(target_ptr, target_size, amount_ptr, amount_size) };
    TransferredTo::result_from(return_code)
}

/// Transfers `amount` of motes from `source` purse to `target` account.
/// If `target` does not exist it will create it.
pub fn transfer_from_purse_to_account(
    source: PurseId,
    target: PublicKey,
    amount: U512,
) -> TransferResult {
    let (source_ptr, source_size, _bytes1) = contract_api::to_ptr(source);
    let (target_ptr, target_size, _bytes2) = contract_api::to_ptr(target);
    let (amount_ptr, amount_size, _bytes3) = contract_api::to_ptr(amount);
    let return_code = unsafe {
        ext_ffi::transfer_from_purse_to_account(
            source_ptr,
            source_size,
            target_ptr,
            target_size,
            amount_ptr,
            amount_size,
        )
    };
    TransferredTo::result_from(return_code)
}

/// Transfers `amount` of motes from `source` purse to `target` purse.
pub fn transfer_from_purse_to_purse(
    source: PurseId,
    target: PurseId,
    amount: U512,
) -> Result<(), Error> {
    let (source_ptr, source_size, _bytes1) = contract_api::to_ptr(source);
    let (target_ptr, target_size, _bytes2) = contract_api::to_ptr(target);
    let (amount_ptr, amount_size, _bytes3) = contract_api::to_ptr(amount);
    let result = unsafe {
        ext_ffi::transfer_from_purse_to_purse(
            source_ptr,
            source_size,
            target_ptr,
            target_size,
            amount_ptr,
            amount_size,
        )
    };
    if result == 0 {
        Ok(())
    } else {
        Err(Error::Transfer)
    }
}<|MERGE_RESOLUTION|>--- conflicted
+++ resolved
@@ -11,11 +11,7 @@
     ext_ffi,
     system_contracts::SystemContract,
     unwrap_or_revert::UnwrapOrRevert,
-<<<<<<< HEAD
-    uref::{URef, UREF_SIZE_SERIALIZED},
-=======
-    uref::UREF_SERIALIZED_LENGTH,
->>>>>>> 2a85055f
+    uref::{URef, UREF_SERIALIZED_LENGTH},
     value::{
         account::{PublicKey, PurseId, PURSE_ID_SERIALIZED_LENGTH},
         U512,
@@ -65,11 +61,7 @@
 }
 
 pub fn create_purse() -> PurseId {
-<<<<<<< HEAD
-    let purse_id_ptr = contract_api::alloc_bytes(PURSE_ID_SIZE_SERIALIZED);
-=======
-    let purse_id_ptr = alloc_bytes(PURSE_ID_SERIALIZED_LENGTH);
->>>>>>> 2a85055f
+    let purse_id_ptr = contract_api::alloc_bytes(PURSE_ID_SERIALIZED_LENGTH);
     unsafe {
         let ret = ext_ffi::create_purse(purse_id_ptr, PURSE_ID_SERIALIZED_LENGTH);
         if ret == 0 {
