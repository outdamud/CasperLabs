--- conflicted
+++ resolved
@@ -27,14 +27,9 @@
     let exec_request = {
         let deploy = DeployBuilder::new()
             .with_address(GENESIS_ADDR)
-<<<<<<< HEAD
             .with_deploy_hash([1; 32])
-            .with_session_code("get_phase.wasm", Phase::Session)
-            .with_payment_code("get_phase_payment.wasm", Phase::Payment)
-=======
             .with_session_code("get_phase.wasm", (Phase::Session,))
             .with_payment_code("get_phase_payment.wasm", (Phase::Payment,))
->>>>>>> 98be8469
             .with_authorization_keys(&[genesis_public_key])
             .build();
 
