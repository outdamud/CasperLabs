--- conflicted
+++ resolved
@@ -130,11 +130,7 @@
                           blocktime,
                           protocolVersion
                         )
-<<<<<<< HEAD
-      DeploysCheckpoint(_, _, _, result, _, _) = computeResult
-=======
       DeploysCheckpoint(_, _, _, result, _) = computeResult
->>>>>>> 3c9e6f9e
     } yield result
 
   "computeDeploysCheckpoint" should "aggregate the result of deploying multiple programs within the block" in {
