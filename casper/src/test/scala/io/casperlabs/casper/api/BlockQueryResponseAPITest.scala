package io.casperlabs.casper.api

import cats.effect.Sync
import cats.implicits._
import com.github.ghik.silencer.silent
import com.google.protobuf.ByteString
import io.casperlabs.casper.Estimator.BlockHash
import io.casperlabs.casper.MultiParentCasperRef.MultiParentCasperRef
import io.casperlabs.casper._
import io.casperlabs.casper.consensus.Block.Justification
import io.casperlabs.casper.consensus._
import io.casperlabs.casper.consensus.state.ProtocolVersion
import io.casperlabs.casper.finality.singlesweep.{
  FinalityDetector,
  FinalityDetectorBySingleSweepImpl
}
import io.casperlabs.casper.helper.{NoOpsCasperEffect, StorageFixture}
import io.casperlabs.casper.util.ProtoUtil
import io.casperlabs.catscontrib.Fs2Compiler
import io.casperlabs.catscontrib.TaskContrib._
import io.casperlabs.crypto.Keys
import io.casperlabs.crypto.codec.Base16
import io.casperlabs.crypto.signatures.SignatureAlgorithm.Ed25519
import io.casperlabs.p2p.EffectsTestInstances.{LogStub, LogicalTime}
import io.casperlabs.storage.BlockMsgWithTransform
import io.casperlabs.storage.block.BlockStorage
import io.casperlabs.storage.dag.DagStorage
import monix.eval.Task
import org.scalatest.{FlatSpec, Matchers}

import scala.collection.immutable.HashMap
import io.casperlabs.casper.consensus.state.ProtocolVersion

//TODO: Remove
@silent("deprecated")
class BlockQueryResponseAPITest extends FlatSpec with Matchers with StorageFixture {
  implicit val timeEff = new LogicalTime[Task]
  val badTestHashQuery = "No such a hash"

<<<<<<< HEAD
  val genesisHashString = "0" * 64
  val version           = ProtocolVersion(1)

  def genesisBlock(genesisHashString: String, version: ProtocolVersion): Block = {
    val genesisHash = ProtoUtil.stringToByteString(genesisHashString)
=======
  val version = 1L

  def genesisBlock(version: Long): Block = {
>>>>>>> 557b1e46
    val ps = Block
      .GlobalState()
      .withBonds(Seq(Bond(ByteString.copyFromUtf8("random"), 1)))
    val body = Block.Body()
    val header = ProtoUtil.blockHeader(
      body,
      parentHashes = Nil,
      justifications = Nil,
      state = ps,
      rank = 0,
      protocolVersion = version,
      timestamp = 1527191663,
      chainId = "casperlabs",
      creator = Keys.PublicKey(Array.emptyByteArray),
      validatorSeqNum = 0
    )
    ProtoUtil.unsignedBlockProto(body, header)
  }
  val genesisBlock: Block = genesisBlock(version)
  val genesisHash         = genesisBlock.blockHash
  val genesisHashString   = Base16.encode(genesisBlock.blockHash.toByteArray)

  val blockNumber = 1L
  val timestamp   = 1527191665L
  val ps          = Block.GlobalState()
  val deployCount = 10L
  val randomDeploys =
    (0L until deployCount).toList
      .traverse(_ => ProtoUtil.basicProcessedDeploy[Task]())
      .unsafeRunSync(scheduler)
  val body            = Block.Body().withDeploys(randomDeploys)
  val parentsString   = List(genesisHashString)
  val parentsHashList = List(genesisHash)
  val justifications  = Seq(Justification().withLatestBlockHash(genesisBlock.blockHash))
  val chainId: String = "abcdefgh"
  val secondBlockSenderString: String =
    "3456789101112131415161718192345678910111213141516171819261718192"
  val secondBlockSender: ByteString = ProtoUtil.stringToByteString(secondBlockSenderString)
  val secondBlock = ProtoUtil.block(
    justifications,
    genesisBlock.getHeader.getState.postStateHash,
    ByteString.EMPTY,
    Seq.empty,
    randomDeploys,
    ProtocolVersion(1),
    Seq(genesisBlock.blockHash),
    1,
    chainId,
    timestamp,
    1,
    Keys.PublicKey(secondBlockSender.toByteArray),
    Keys.PrivateKey(secondBlockSender.toByteArray),
    Ed25519
  )
  val secondHashString     = Base16.encode(secondBlock.blockHash.toByteArray)
  val blockHash: BlockHash = secondBlock.blockHash
  val secondBlockQuery     = secondHashString.take(5)

  val faultTolerance = 0

  // TODO: Test tsCheckpoint:
  // we should be able to stub in a tuplespace dump but there is currently no way to do that.
  "showBlock" should "return successful block info response" in withStorage {
    implicit blockStorage => implicit dagStorage => _ =>
      for {
        effects                                     <- effectsForSimpleCasperSetup(blockStorage, dagStorage)
        (logEff, casperRef, finalityDetectorEffect) = effects
<<<<<<< HEAD
        q                                           = BlockQuery(hash = secondBlockQuery)
        blockQueryResponse <- BlockAPI.showBlock[Task](q)(
                               Sync[Task],
                               casperRef,
                               logEff,
                               finalityDetectorEffect,
                               blockStorage
                             )
        blockInfo = blockQueryResponse.blockInfo.get
        _         = blockQueryResponse.status should be("Success")
        _         = blockInfo.blockHash should be(secondHashString)
        _         = blockInfo.blockSize should be(secondBlock.serializedSize.toString)
        _         = blockInfo.blockNumber should be(blockNumber)
        _         = blockInfo.protocolVersion should be(version.major)
        _         = blockInfo.deployCount should be(deployCount)
        _         = blockInfo.faultTolerance should be(faultTolerance)
        _         = blockInfo.mainParentHash should be(genesisHashString)
        _         = blockInfo.parentsHashList should be(parentsString)
        _         = blockInfo.sender should be(secondBlockSenderString)
        result    = blockInfo.shardId should be(chainId)
=======
        blockInfo <- BlockAPI.getBlockInfo[Task](secondBlockQuery, full = true)(
                      Sync[Task],
                      logEff,
                      casperRef,
                      finalityDetectorEffect,
                      blockStorage
                    )
        _      = blockInfo.getSummary.blockHash should be(blockHash)
        _      = blockInfo.getStatus.getStats.blockSizeBytes should be(secondBlock.serializedSize)
        _      = blockInfo.getSummary.getHeader.rank should be(blockNumber)
        _      = blockInfo.getSummary.getHeader.protocolVersion should be(version)
        _      = blockInfo.getSummary.getHeader.deployCount should be(deployCount)
        _      = blockInfo.getStatus.faultTolerance should be(faultTolerance)
        _      = blockInfo.getSummary.getHeader.parentHashes.head should be(genesisHash)
        _      = blockInfo.getSummary.getHeader.parentHashes should be(parentsHashList)
        _      = blockInfo.getSummary.getHeader.validatorPublicKey should be(secondBlockSender)
        result = blockInfo.getSummary.getHeader.chainId should be(chainId)
>>>>>>> 557b1e46
      } yield result
  }

  it should "return error when no block exists" in withStorage {
<<<<<<< HEAD
    implicit blockStorage => implicit dagStorage =>
      for {
        effects                                     <- emptyEffects(blockStorage, dagStorage)
        (logEff, casperRef, finalityDetectorEffect) = effects
        q                                           = BlockQuery(hash = badTestHashQuery)
        blockQueryResponse <- BlockAPI.showBlock[Task](q)(
                               Sync[Task],
                               casperRef,
                               logEff,
                               finalityDetectorEffect,
                               blockStorage
                             )
      } yield blockQueryResponse.status should be(
        s"Error: Failure to find block with hash ${badTestHashQuery}"
      )
  }

  "findBlockWithDeploy" should "return successful block info response" in withStorage {
    implicit blockStorage => implicit dagStorage =>
      for {
        effects                                     <- effectsForSimpleCasperSetup(blockStorage, dagStorage)
        (logEff, casperRef, finalityDetectorEffect) = effects
        user                                        = ByteString.EMPTY
        timestamp                                   = 1L
        blockQueryResponse <- BlockAPI.findBlockWithDeploy[Task](user, timestamp)(
                               Sync[Task],
                               casperRef,
                               logEff,
                               finalityDetectorEffect,
                               blockStorage
                             )
        blockInfo = blockQueryResponse.blockInfo.get
        _         = blockQueryResponse.status should be("Success")
        _         = blockInfo.blockHash should be(secondHashString)
        _         = blockInfo.blockSize should be(secondBlock.serializedSize.toString)
        _         = blockInfo.blockNumber should be(blockNumber)
        _         = blockInfo.protocolVersion should be(version.major)
        _         = blockInfo.deployCount should be(deployCount)
        _         = blockInfo.faultTolerance should be(faultTolerance)
        _         = blockInfo.mainParentHash should be(genesisHashString)
        _         = blockInfo.parentsHashList should be(parentsString)
        _         = blockInfo.sender should be(secondBlockSenderString)
        result    = blockInfo.shardId should be(chainId)
      } yield result
  }

  it should "return error when no block matching query exists" in withStorage {
    implicit blockStorage => implicit dagStorage =>
=======
    implicit blockStorage => implicit dagStorage => _ =>
>>>>>>> 557b1e46
      for {
        effects                                     <- emptyEffects(blockStorage, dagStorage)
        (logEff, casperRef, finalityDetectorEffect) = effects
        blockQueryResponse <- BlockAPI
                               .getBlockInfo[Task](badTestHashQuery)(
                                 Sync[Task],
                                 logEff,
                                 casperRef,
                                 finalityDetectorEffect,
                                 blockStorage
                               )
                               .attempt
      } yield {
        blockQueryResponse.isLeft shouldBe true
        blockQueryResponse.left.get.getMessage should include("NOT_FOUND")
      }
  }

  private def effectsForSimpleCasperSetup(
      blockStorage: BlockStorage[Task],
      dagStorage: DagStorage[Task]
  ): Task[(LogStub[Task], MultiParentCasperRef[Task], FinalityDetector[Task])] =
    for {
      _ <- blockStorage.put(genesisBlock.blockHash, genesisBlock, Seq.empty)
      _ <- blockStorage.put(secondBlock.blockHash, secondBlock, Seq.empty)
      casperEffect <- NoOpsCasperEffect[Task](
                       HashMap[BlockHash, BlockMsgWithTransform](
                         (
                           ProtoUtil.stringToByteString(genesisHashString),
                           BlockMsgWithTransform(Some(genesisBlock), Seq.empty)
                         ),
                         (
                           ProtoUtil.stringToByteString(secondHashString),
                           BlockMsgWithTransform(Some(secondBlock), Seq.empty)
                         )
                       )
                     )(Sync[Task], blockStorage, dagStorage)
      logEff                 = new LogStub[Task]()
      casperRef              <- MultiParentCasperRef.of[Task]
      _                      <- casperRef.set(casperEffect)
      finalityDetectorEffect = new FinalityDetectorBySingleSweepImpl[Task]()(Sync[Task], logEff)
    } yield (logEff, casperRef, finalityDetectorEffect)

  private def emptyEffects(
      blockStorage: BlockStorage[Task],
      dagStorage: DagStorage[Task]
  ): Task[(LogStub[Task], MultiParentCasperRef[Task], FinalityDetector[Task])] =
    for {
      casperEffect <- NoOpsCasperEffect(
                       HashMap[BlockHash, BlockMsgWithTransform](
                         (
                           ProtoUtil.stringToByteString(genesisHashString),
                           BlockMsgWithTransform(Some(genesisBlock), Seq.empty)
                         ),
                         (
                           ProtoUtil.stringToByteString(secondHashString),
                           BlockMsgWithTransform(Some(secondBlock), Seq.empty)
                         )
                       )
                     )(Sync[Task], blockStorage, dagStorage)
      logEff                 = new LogStub[Task]()
      casperRef              <- MultiParentCasperRef.of[Task]
      _                      <- casperRef.set(casperEffect)
      finalityDetectorEffect = new FinalityDetectorBySingleSweepImpl[Task]()(Sync[Task], logEff)
    } yield (logEff, casperRef, finalityDetectorEffect)
}<|MERGE_RESOLUTION|>--- conflicted
+++ resolved
@@ -37,17 +37,9 @@
   implicit val timeEff = new LogicalTime[Task]
   val badTestHashQuery = "No such a hash"
 
-<<<<<<< HEAD
-  val genesisHashString = "0" * 64
-  val version           = ProtocolVersion(1)
+  val version = ProtocolVersion(1)
 
-  def genesisBlock(genesisHashString: String, version: ProtocolVersion): Block = {
-    val genesisHash = ProtoUtil.stringToByteString(genesisHashString)
-=======
-  val version = 1L
-
-  def genesisBlock(version: Long): Block = {
->>>>>>> 557b1e46
+  def genesisBlock(version: ProtocolVersion): Block = {
     val ps = Block
       .GlobalState()
       .withBonds(Seq(Bond(ByteString.copyFromUtf8("random"), 1)))
@@ -115,28 +107,7 @@
       for {
         effects                                     <- effectsForSimpleCasperSetup(blockStorage, dagStorage)
         (logEff, casperRef, finalityDetectorEffect) = effects
-<<<<<<< HEAD
-        q                                           = BlockQuery(hash = secondBlockQuery)
-        blockQueryResponse <- BlockAPI.showBlock[Task](q)(
-                               Sync[Task],
-                               casperRef,
-                               logEff,
-                               finalityDetectorEffect,
-                               blockStorage
-                             )
-        blockInfo = blockQueryResponse.blockInfo.get
-        _         = blockQueryResponse.status should be("Success")
-        _         = blockInfo.blockHash should be(secondHashString)
-        _         = blockInfo.blockSize should be(secondBlock.serializedSize.toString)
-        _         = blockInfo.blockNumber should be(blockNumber)
-        _         = blockInfo.protocolVersion should be(version.major)
-        _         = blockInfo.deployCount should be(deployCount)
-        _         = blockInfo.faultTolerance should be(faultTolerance)
-        _         = blockInfo.mainParentHash should be(genesisHashString)
-        _         = blockInfo.parentsHashList should be(parentsString)
-        _         = blockInfo.sender should be(secondBlockSenderString)
-        result    = blockInfo.shardId should be(chainId)
-=======
+
         blockInfo <- BlockAPI.getBlockInfo[Task](secondBlockQuery, full = true)(
                       Sync[Task],
                       logEff,
@@ -147,70 +118,18 @@
         _      = blockInfo.getSummary.blockHash should be(blockHash)
         _      = blockInfo.getStatus.getStats.blockSizeBytes should be(secondBlock.serializedSize)
         _      = blockInfo.getSummary.getHeader.rank should be(blockNumber)
-        _      = blockInfo.getSummary.getHeader.protocolVersion should be(version)
+        _      = blockInfo.getSummary.getHeader.getProtocolVersion should be(version)
         _      = blockInfo.getSummary.getHeader.deployCount should be(deployCount)
         _      = blockInfo.getStatus.faultTolerance should be(faultTolerance)
         _      = blockInfo.getSummary.getHeader.parentHashes.head should be(genesisHash)
         _      = blockInfo.getSummary.getHeader.parentHashes should be(parentsHashList)
         _      = blockInfo.getSummary.getHeader.validatorPublicKey should be(secondBlockSender)
         result = blockInfo.getSummary.getHeader.chainId should be(chainId)
->>>>>>> 557b1e46
       } yield result
   }
 
   it should "return error when no block exists" in withStorage {
-<<<<<<< HEAD
-    implicit blockStorage => implicit dagStorage =>
-      for {
-        effects                                     <- emptyEffects(blockStorage, dagStorage)
-        (logEff, casperRef, finalityDetectorEffect) = effects
-        q                                           = BlockQuery(hash = badTestHashQuery)
-        blockQueryResponse <- BlockAPI.showBlock[Task](q)(
-                               Sync[Task],
-                               casperRef,
-                               logEff,
-                               finalityDetectorEffect,
-                               blockStorage
-                             )
-      } yield blockQueryResponse.status should be(
-        s"Error: Failure to find block with hash ${badTestHashQuery}"
-      )
-  }
-
-  "findBlockWithDeploy" should "return successful block info response" in withStorage {
-    implicit blockStorage => implicit dagStorage =>
-      for {
-        effects                                     <- effectsForSimpleCasperSetup(blockStorage, dagStorage)
-        (logEff, casperRef, finalityDetectorEffect) = effects
-        user                                        = ByteString.EMPTY
-        timestamp                                   = 1L
-        blockQueryResponse <- BlockAPI.findBlockWithDeploy[Task](user, timestamp)(
-                               Sync[Task],
-                               casperRef,
-                               logEff,
-                               finalityDetectorEffect,
-                               blockStorage
-                             )
-        blockInfo = blockQueryResponse.blockInfo.get
-        _         = blockQueryResponse.status should be("Success")
-        _         = blockInfo.blockHash should be(secondHashString)
-        _         = blockInfo.blockSize should be(secondBlock.serializedSize.toString)
-        _         = blockInfo.blockNumber should be(blockNumber)
-        _         = blockInfo.protocolVersion should be(version.major)
-        _         = blockInfo.deployCount should be(deployCount)
-        _         = blockInfo.faultTolerance should be(faultTolerance)
-        _         = blockInfo.mainParentHash should be(genesisHashString)
-        _         = blockInfo.parentsHashList should be(parentsString)
-        _         = blockInfo.sender should be(secondBlockSenderString)
-        result    = blockInfo.shardId should be(chainId)
-      } yield result
-  }
-
-  it should "return error when no block matching query exists" in withStorage {
-    implicit blockStorage => implicit dagStorage =>
-=======
     implicit blockStorage => implicit dagStorage => _ =>
->>>>>>> 557b1e46
       for {
         effects                                     <- emptyEffects(blockStorage, dagStorage)
         (logEff, casperRef, finalityDetectorEffect) = effects
