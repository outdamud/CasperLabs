--- conflicted
+++ resolved
@@ -27,15 +27,9 @@
   def tips[F[_]: MonadThrowable: Metrics](
       dag: DagRepresentation[F],
       genesis: BlockHash,
-<<<<<<< HEAD
-      latestMessageHashes: Map[Validator, BlockHash],
-      equivocationsTracker: EquivocationsTracker
-  ): F[NonEmptyList[BlockHash]] = {
-=======
       latestMessageHashes: Map[Validator, Set[BlockHash]],
       equivocators: Set[Validator]
-  ): F[List[BlockHash]] = {
->>>>>>> 6c1c7699
+  ): F[NonEmptyList[BlockHash]] = {
 
     /** Eliminate any latest message which has a descendant which is a latest message
       * of another validator, because in that case those descendants should be the tips. */
@@ -64,28 +58,9 @@
         } yield tips.toList
       }
 
-<<<<<<< HEAD
-    for {
-      lca <- NonEmptyList
-              .fromList(latestMessageHashes.values.toList)
-              .fold(genesis.pure[F])(DagOperations.latestCommonAncestorsMainParent(dag, _))
-      equivocatingValidators <- EquivocationDetector.detectVisibleFromJustifications(
-                                 dag,
-                                 latestMessageHashes,
-                                 equivocationsTracker
-                               )
-      scores           <- lmdScoring(dag, lca, latestMessageHashes, equivocatingValidators)
-      newMainParent    <- forkChoiceTip(dag, lca, scores)
-      parents          <- tipsOfLatestMessages(latestMessageHashes.values.toList, lca)
-      secondaryParents = parents.filter(_ != newMainParent)
-      sortedSecParents = secondaryParents
-        .sortBy(b => scores.getOrElse(b, Zero) -> b.toStringUtf8)
-        .reverse
-    } yield NonEmptyList(newMainParent, sortedSecParents)
-=======
     val latestMessagesFlattened = latestMessageHashes.values.flatten.toList
 
-    NonEmptyList.fromList(latestMessagesFlattened).fold(List(genesis).pure[F]) { lmh =>
+    NonEmptyList.fromList(latestMessagesFlattened).fold(NonEmptyList.one(genesis).pure[F]) { lmh =>
       for {
         latestMessages <- lmh.toList.traverse(dag.lookup(_)).map(_.flatten)
         lca            <- DagOperations.latestCommonAncestorsMainParent(dag, lmh).timer("calculateLCA")
@@ -107,9 +82,8 @@
         sortedSecParents = secondaryParents
           .sortBy(b => scores.getOrElse(b.messageHash, Zero) -> b.messageHash.toStringUtf8)
           .reverse
-      } yield newMainParent +: sortedSecParents.map(_.messageHash)
+      } yield NonEmptyList(newMainParent, sortedSecParents.map(_.messageHash))
     }
->>>>>>> 6c1c7699
   }
 
   /** Computes scores for LMD GHOST.
