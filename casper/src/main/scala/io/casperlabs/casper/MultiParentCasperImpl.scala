--- conflicted
+++ resolved
@@ -64,12 +64,6 @@
 
   type Validator = ByteString
 
-<<<<<<< HEAD
-=======
-  //TODO: Extract hardcoded version
-  // private val version = 1L
-
->>>>>>> 341439a0
   private val lastFinalizedBlockHashContainer = Ref.unsafe[F, BlockHash](genesis.blockHash)
 
   /** Add a block if it hasn't been added yet. */
@@ -129,16 +123,6 @@
       dag: BlockDagRepresentation[F]
   ): F[List[(BlockMessage, BlockStatus)]] =
     for {
-<<<<<<< HEAD
-      validFormat <- Validate.formatOfFields[F](block)
-      validSig    <- Validate.blockSignature[F](block)
-      validSender <- Validate.blockSender[F](block, genesis, dag)
-      validVersion <- Validate.version[F](
-                       block,
-                       ProtocolVersions.at(_, CasperLabsProtocolVersions.thresholdsVersionMap)
-                     )
-=======
->>>>>>> 341439a0
       lastFinalizedBlockHash <- lastFinalizedBlockHashContainer.get
       attemptResult <- statelessExecutor.validateAndAddBlock(
                         StatelessExecutor.Context(genesis, lastFinalizedBlockHash).some,
@@ -504,7 +488,10 @@
         validSender <- maybeContext.map { ctx =>
                         Validate.blockSender[F](block, ctx.genesis, dag)
                       } getOrElse isGenesisLike(block).pure[F]
-        validVersion <- Validate.version[F](block, version)
+        validVersion <- Validate.version[F](
+          block,
+          ProtocolVersions.at(_, CasperLabsProtocolVersions.thresholdsVersionMap)
+        )
         attemptResult <- if (!validFormat) (InvalidUnslashableBlock, dag).pure[F]
                         else if (!validSig) (InvalidUnslashableBlock, dag).pure[F]
                         else if (!validSender) (InvalidUnslashableBlock, dag).pure[F]
