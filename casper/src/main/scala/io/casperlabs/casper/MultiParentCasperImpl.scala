--- conflicted
+++ resolved
@@ -27,12 +27,8 @@
 import io.casperlabs.crypto.signatures.SignatureAlgorithm
 import io.casperlabs.ipc
 import io.casperlabs.metrics.Metrics
-<<<<<<< HEAD
+import io.casperlabs.metrics.implicits._
 import io.casperlabs.models.{Message, SmartContractEngineError}
-=======
-import io.casperlabs.metrics.implicits._
-import io.casperlabs.models.{Message, SmartContractEngineError, Weight}
->>>>>>> 4209e374
 import io.casperlabs.shared._
 import io.casperlabs.smartcontracts.ExecutionEngineService
 import io.casperlabs.storage.BlockMsgWithTransform
@@ -140,18 +136,10 @@
   ): F[BlockStatus] = Metrics[F].timer("addBlock") {
     for {
       lastFinalizedBlockHash <- LastFinalizedBlockHashContainer[F].get
-<<<<<<< HEAD
       status <- validateAndAddBlock(
                  StatelessExecutor.Context(genesis, lastFinalizedBlockHash).some,
                  block
-               )
-=======
-      (status, updatedDag) <- validateAndAddBlock(
-                               StatelessExecutor.Context(genesis, lastFinalizedBlockHash).some,
-                               dag,
-                               block
-                             ).timer("validateAndAddBlock")
->>>>>>> 4209e374
+               ).timer("validateAndAddBlock")
       _          <- removeAdded(List(block -> status), canRemove = _ != MissingBlocks)
       hashPrefix = PrettyPrinter.buildString(block.blockHash)
       // Update the last finalized block; remove finalized deploys from the buffer
