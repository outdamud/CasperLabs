CL_CASPER_NUM_VALIDATORS ?= 5
CL_SERVER_HTTP_PORT ?= 40403
CL_VERSION ?= latest

REFRESH_TARGETS := ./monitoring/prometheus/refresh-targets.sh

# Don't remove directories created as dependencies.
.SECONDARY:

# Remove all node-N environments.
clean: down $(shell find . -type d -name "node-*" | grep -v .casperlabs | grep -v keys | awk -F '/' '{print $$2"/down"}')
	docker network rm casperlabs || exit 0
	rm -rf .casperlabs
	rm -rf .make
	rm -rf keys

# Create a new node environment by linking to the template docker-complse.yml file.
node-%: .casperlabs
	$(eval N = $*)
	$(eval ENV = node-$(N)/.env)
	mkdir node-$(N)
	# Copy default env values. Create overrides with `export CL_<name>=<value>` before running `make node-X/up` commands.
	cp ${PWD}/template/.env $(ENV)

	@# Create an .env file to hold template variables for docker-compose.
	echo NODE_NUMBER=$(N) >> $(ENV)
	echo CL_VERSION=$(CL_VERSION) >> $(ENV)

	@# Link Dockerfile so we can change it and reapply.
	@#ln -s ${PWD}/template/docker-compose.yml node-$(N)/docker-compose.yml
	@#Alternatively just make a copy so you can edit it independently.
	cp ${PWD}/template/docker-compose.yml node-$(N)/docker-compose.yml


# Start node.
node-%/up: node-% .make/docker/network
	@# Go into the directory to pick up values from .env
	cd node-$* && docker-compose up -d
	$(REFRESH_TARGETS)

# Tear down node.
node-%/down:
	if [ -d node-$* ]; then \
		cd node-$* && docker-compose down && cd - && \
		rm -rf node-$* ; \
	fi
	$(REFRESH_TARGETS)

# Just a quick way to check whether the server published any Prometheus metrics yet.
node-%/metrics:
	docker run --rm --network casperlabs appropriate/curl -s http://node-$*:$(CL_SERVER_HTTP_PORT)/metrics


# Start common components.
up: .make/docker/network
	$(REFRESH_TARGETS)
	docker-compose -p casperlabs up -d

# Stop common components.
down:
	docker-compose -p casperlabs down


# Slow down traffic between nodes to simulate network effects and large blocks.
# If we slow it down too much then the client won't be able to connect though.
# https://alexei-led.github.io/post/pumba_docker_netem/
delay:
	docker run -it --rm -v /var/run/docker.sock:/var/run/docker.sock gaiaadm/pumba \
	    netem \
	      --duration 5m \
	      --interface eth0 \
	      --tc-image gaiadocker/iproute2 \
	      delay \
	        --time 500 \
	        --jitter 100 \
	        --distribution normal \
	      re2:^node

# Use the `rate` function to limit bandwidth.
slow:
	docker run -it --rm -v /var/run/docker.sock:/var/run/docker.sock gaiaadm/pumba \
	    netem \
	      --duration 5m \
	      --interface eth0 \
	      --tc-image gaiadocker/iproute2 \
	      rate \
	        --rate 100kbit \
	      re2:^node


.make/docker/network:
	docker network create casperlabs
	mkdir -p $(dir $@) && touch $@

# Generate keys and bonds.
.casperlabs:
	mkdir -p .casperlabs/bootstrap
	mkdir -p .casperlabs/genesis/system-account
	mkdir -p .casperlabs/node-0
<<<<<<< HEAD

	@# TODO: When we start publishing blessed-contracts.tar.gz download it make it available.

	../key-management/docker-gen-account-keys.sh .casperlabs/genesis/system-account

=======
	mkdir -p keys/account-0
>>>>>>> 0bf09e91
	../key-management/docker-gen-keys.sh .casperlabs/node-0 || \
		(cd ../..  && \
		make docker-build/key-generator && \
		cd hack/docker && \
		../key-management/docker-gen-keys.sh .casperlabs/node-0)
	cp -r .casperlabs/node-0/node-id .casperlabs/bootstrap/node-id
	(cat .casperlabs/node-0/validator-id; echo " $(CL_CASPER_NUM_VALIDATORS)") >> .casperlabs/genesis/bonds.txt
	../key-management/docker-gen-keys.sh keys/account-0
	(cd keys/account-0 && rm -rf node.certificate.pem  node-id  node.key.pem  validator-id)
	(cd keys/account-0 && mv validator-private.pem account-private.pem && mv validator-public.pem account-public.pem)

	bash -c 'i=1 ; while [[ $$i -lt $(CL_CASPER_NUM_VALIDATORS) ]] ; do \
		mkdir -p .casperlabs/node-$$i ; \
		mkdir -p keys/account-$$i ; \
		../key-management/docker-gen-keys.sh .casperlabs/node-$$i ; \
		../key-management/docker-gen-keys.sh keys/account-$$i ; \
		(cd keys/account-$$i && rm -rf node.certificate.pem  node-id  node.key.pem  validator-id && cd ../..); \
		(cd keys/account-$$i && mv validator-private.pem account-private.pem && mv validator-public.pem account-public.pem && cd ../..); \
		BOND=$$(( $(CL_CASPER_NUM_VALIDATORS)+2*$$i )) ; \
		(cat .casperlabs/node-$$i/validator-id; echo " $$BOND") >> .casperlabs/genesis/bonds.txt ; \
		((i = i + 1)) ; \
	done'

	@# Check that the files we wanted exist and aren't empty.
	[ -s .casperlabs/genesis/bonds.txt ]
	[ -s .casperlabs/bootstrap/node-id ]<|MERGE_RESOLUTION|>--- conflicted
+++ resolved
@@ -1,4 +1,4 @@
-CL_CASPER_NUM_VALIDATORS ?= 5
+CL_CASPER_NUM_VALIDATORS ?= 3
 CL_SERVER_HTTP_PORT ?= 40403
 CL_VERSION ?= latest
 
@@ -97,33 +97,22 @@
 	mkdir -p .casperlabs/bootstrap
 	mkdir -p .casperlabs/genesis/system-account
 	mkdir -p .casperlabs/node-0
-<<<<<<< HEAD
+	mkdir -p keys/account-0
 
 	@# TODO: When we start publishing blessed-contracts.tar.gz download it make it available.
 
 	../key-management/docker-gen-account-keys.sh .casperlabs/genesis/system-account
+	../key-management/docker-gen-account-keys.sh keys/account-0
+	../key-management/docker-gen-keys.sh .casperlabs/node-0
 
-=======
-	mkdir -p keys/account-0
->>>>>>> 0bf09e91
-	../key-management/docker-gen-keys.sh .casperlabs/node-0 || \
-		(cd ../..  && \
-		make docker-build/key-generator && \
-		cd hack/docker && \
-		../key-management/docker-gen-keys.sh .casperlabs/node-0)
 	cp -r .casperlabs/node-0/node-id .casperlabs/bootstrap/node-id
 	(cat .casperlabs/node-0/validator-id; echo " $(CL_CASPER_NUM_VALIDATORS)") >> .casperlabs/genesis/bonds.txt
-	../key-management/docker-gen-keys.sh keys/account-0
-	(cd keys/account-0 && rm -rf node.certificate.pem  node-id  node.key.pem  validator-id)
-	(cd keys/account-0 && mv validator-private.pem account-private.pem && mv validator-public.pem account-public.pem)
 
 	bash -c 'i=1 ; while [[ $$i -lt $(CL_CASPER_NUM_VALIDATORS) ]] ; do \
 		mkdir -p .casperlabs/node-$$i ; \
 		mkdir -p keys/account-$$i ; \
 		../key-management/docker-gen-keys.sh .casperlabs/node-$$i ; \
-		../key-management/docker-gen-keys.sh keys/account-$$i ; \
-		(cd keys/account-$$i && rm -rf node.certificate.pem  node-id  node.key.pem  validator-id && cd ../..); \
-		(cd keys/account-$$i && mv validator-private.pem account-private.pem && mv validator-public.pem account-public.pem && cd ../..); \
+		../key-management/docker-gen-account-keys.sh keys/account-$$i ; \
 		BOND=$$(( $(CL_CASPER_NUM_VALIDATORS)+2*$$i )) ; \
 		(cat .casperlabs/node-$$i/validator-id; echo " $$BOND") >> .casperlabs/genesis/bonds.txt ; \
 		((i = i + 1)) ; \
